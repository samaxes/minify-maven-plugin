--- conflicted
+++ resolved
@@ -1,122 +1,118 @@
-<?xml version="1.0" encoding="UTF-8"?>
-<project xmlns="http://maven.apache.org/POM/4.0.0" xmlns:xsi="http://www.w3.org/2001/XMLSchema-instance" xsi:schemaLocation="http://maven.apache.org/POM/4.0.0 http://maven.apache.org/xsd/maven-4.0.0.xsd">
-    <modelVersion>4.0.0</modelVersion>
-
-    <groupId>com.samaxes.maven</groupId>
-    <artifactId>minify-maven-plugin-demo</artifactId>
-<<<<<<< HEAD
-    <version>1.7.6</version>
-=======
-    <version>2.0.0-SNAPSHOT</version>
->>>>>>> 4d908959
-    <packaging>war</packaging>
-
-    <name>Minify Maven Plugin Demo</name>
-    <description>Demonstrate how to use minify-maven-plugin.</description>
-    <url>https://github.com/samaxes/minify-maven-plugin</url>
-
-    <properties>
-        <maven.compiler.source>1.7</maven.compiler.source>
-        <maven.compiler.target>1.7</maven.compiler.target>
-        <project.build.sourceEncoding>UTF-8</project.build.sourceEncoding>
-        <project.reporting.outputEncoding>UTF-8</project.reporting.outputEncoding>
-        <skipTests>true</skipTests>
-        <maven.api.version>3.0</maven.api.version>
-    </properties>
-
-    <dependencies>
-        <dependency>
-            <groupId>javax</groupId>
-            <artifactId>javaee-web-api</artifactId>
-            <version>7.0</version>
-            <scope>provided</scope>
-        </dependency>
-    </dependencies>
-
-    <build>
-        <plugins>
-            <plugin>
-                <groupId>org.codehaus.mojo</groupId>
-                <artifactId>tidy-maven-plugin</artifactId>
-                <version>1.0.0</version>
-                <executions>
-                    <execution>
-                        <id>validate</id>
-                        <phase>validate</phase>
-                        <goals>
-                            <goal>check</goal>
-                        </goals>
-                    </execution>
-                </executions>
-            </plugin>
-            <plugin>
-                <groupId>org.apache.maven.plugins</groupId>
-                <artifactId>maven-war-plugin</artifactId>
-                <version>3.0.0</version>
-                <configuration>
-                    <failOnMissingWebXml>false</failOnMissingWebXml>
-                    <warSourceExcludes>**/reset.css,**/fonts.css,**/base.css,**/toc.css,**/samaxesjs.core.js,**/samaxesjs.toc.js</warSourceExcludes>
-                </configuration>
-            </plugin>
-            <plugin>
-                <groupId>com.samaxes.maven</groupId>
-                <artifactId>minify-maven-plugin</artifactId>
-                <version>${project.version}</version>
-                <executions>
-                    <execution>
-                        <id>default-minify</id>
-                        <configuration>
-                            <cssSourceFiles>
-                                <cssSourceFile>reset.css</cssSourceFile>
-                                <cssSourceFile>fonts.css</cssSourceFile>
-                                <cssSourceFile>base.css</cssSourceFile>
-                                <cssSourceFile>toc.css</cssSourceFile>
-                            </cssSourceFiles>
-                            <jsSourceFiles>
-                                <jsSourceFile>samaxesjs.core.js</jsSourceFile>
-                                <jsSourceFile>subdir/samaxesjs.toc.js</jsSourceFile>
-                            </jsSourceFiles>
-                            <jsEngine>CLOSURE</jsEngine>
-                            <closureCreateSourceMap>true</closureCreateSourceMap>
-                            <closureDefine>
-                                <DEFINE_TEST>false</DEFINE_TEST>
-                            </closureDefine>
-                            <!--closureCompilationLevel>ADVANCED_OPTIMIZATIONS</closureCompilationLevel-->
-                            <!--closureExterns>
-                                <closureExtern>extern/external-lib.js</closureExtern>
-                            </closureExterns-->
-                        </configuration>
-                        <goals>
-                            <goal>minify</goal>
-                        </goals>
-                    </execution>
-                    <execution>
-                        <id>bundle-configuration-minify</id>
-                        <configuration>
-                            <bundleConfiguration>src/minify/static-bundles.json</bundleConfiguration>
-                            <jsEngine>CLOSURE</jsEngine>
-                            <closureCreateSourceMap>true</closureCreateSourceMap>
-                        </configuration>
-                        <goals>
-                            <goal>minify</goal>
-                        </goals>
-                    </execution>
-                </executions>
-            </plugin>
-            <!--
-                Generate Minify maven Plugin demo binary:
-                $ mvn assembly:single
-            -->
-            <plugin>
-                <groupId>org.apache.maven.plugins</groupId>
-                <artifactId>maven-assembly-plugin</artifactId>
-                <version>2.6</version>
-                <configuration>
-                    <descriptorRefs>
-                        <descriptorRef>src</descriptorRef>
-                    </descriptorRefs>
-                </configuration>
-            </plugin>
-        </plugins>
-    </build>
-</project>
+<?xml version="1.0" encoding="UTF-8"?>
+<project xmlns="http://maven.apache.org/POM/4.0.0" xmlns:xsi="http://www.w3.org/2001/XMLSchema-instance" xsi:schemaLocation="http://maven.apache.org/POM/4.0.0 http://maven.apache.org/xsd/maven-4.0.0.xsd">
+    <modelVersion>4.0.0</modelVersion>
+
+    <groupId>com.samaxes.maven</groupId>
+    <artifactId>minify-maven-plugin-demo</artifactId>
+    <version>2.0.0-SNAPSHOT</version>
+    <packaging>war</packaging>
+
+    <name>Minify Maven Plugin Demo</name>
+    <description>Demonstrate how to use minify-maven-plugin.</description>
+    <url>https://github.com/samaxes/minify-maven-plugin</url>
+
+    <properties>
+        <maven.compiler.source>1.7</maven.compiler.source>
+        <maven.compiler.target>1.7</maven.compiler.target>
+        <project.build.sourceEncoding>UTF-8</project.build.sourceEncoding>
+        <project.reporting.outputEncoding>UTF-8</project.reporting.outputEncoding>
+        <skipTests>true</skipTests>
+        <maven.api.version>3.0</maven.api.version>
+    </properties>
+
+    <dependencies>
+        <dependency>
+            <groupId>javax</groupId>
+            <artifactId>javaee-web-api</artifactId>
+            <version>7.0</version>
+            <scope>provided</scope>
+        </dependency>
+    </dependencies>
+
+    <build>
+        <plugins>
+            <plugin>
+                <groupId>org.codehaus.mojo</groupId>
+                <artifactId>tidy-maven-plugin</artifactId>
+                <version>1.0.0</version>
+                <executions>
+                    <execution>
+                        <id>validate</id>
+                        <phase>validate</phase>
+                        <goals>
+                            <goal>check</goal>
+                        </goals>
+                    </execution>
+                </executions>
+            </plugin>
+            <plugin>
+                <groupId>org.apache.maven.plugins</groupId>
+                <artifactId>maven-war-plugin</artifactId>
+                <version>3.0.0</version>
+                <configuration>
+                    <failOnMissingWebXml>false</failOnMissingWebXml>
+                    <warSourceExcludes>**/reset.css,**/fonts.css,**/base.css,**/toc.css,**/samaxesjs.core.js,**/samaxesjs.toc.js</warSourceExcludes>
+                </configuration>
+            </plugin>
+            <plugin>
+                <groupId>com.samaxes.maven</groupId>
+                <artifactId>minify-maven-plugin</artifactId>
+                <version>${project.version}</version>
+                <executions>
+                    <execution>
+                        <id>default-minify</id>
+                        <configuration>
+                            <cssSourceFiles>
+                                <cssSourceFile>reset.css</cssSourceFile>
+                                <cssSourceFile>fonts.css</cssSourceFile>
+                                <cssSourceFile>base.css</cssSourceFile>
+                                <cssSourceFile>toc.css</cssSourceFile>
+                            </cssSourceFiles>
+                            <jsSourceFiles>
+                                <jsSourceFile>samaxesjs.core.js</jsSourceFile>
+                                <jsSourceFile>subdir/samaxesjs.toc.js</jsSourceFile>
+                            </jsSourceFiles>
+                            <jsEngine>CLOSURE</jsEngine>
+                            <closureCreateSourceMap>true</closureCreateSourceMap>
+                            <closureDefine>
+                                <DEFINE_TEST>false</DEFINE_TEST>
+                            </closureDefine>
+                            <!--closureCompilationLevel>ADVANCED_OPTIMIZATIONS</closureCompilationLevel-->
+                            <!--closureExterns>
+                                <closureExtern>extern/external-lib.js</closureExtern>
+                            </closureExterns-->
+                        </configuration>
+                        <goals>
+                            <goal>minify</goal>
+                        </goals>
+                    </execution>
+                    <execution>
+                        <id>bundle-configuration-minify</id>
+                        <configuration>
+                            <bundleConfiguration>src/minify/static-bundles.json</bundleConfiguration>
+                            <jsEngine>CLOSURE</jsEngine>
+                            <closureCreateSourceMap>true</closureCreateSourceMap>
+                        </configuration>
+                        <goals>
+                            <goal>minify</goal>
+                        </goals>
+                    </execution>
+                </executions>
+            </plugin>
+            <!--
+                Generate Minify maven Plugin demo binary:
+                $ mvn assembly:single
+            -->
+            <plugin>
+                <groupId>org.apache.maven.plugins</groupId>
+                <artifactId>maven-assembly-plugin</artifactId>
+                <version>2.6</version>
+                <configuration>
+                    <descriptorRefs>
+                        <descriptorRef>src</descriptorRef>
+                    </descriptorRefs>
+                </configuration>
+            </plugin>
+        </plugins>
+    </build>
+</project>