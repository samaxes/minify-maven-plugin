/*
 * Minify Maven Plugin
 * https://github.com/samaxes/minify-maven-plugin
 *
 * Copyright (c) 2009 samaxes.com
 *
 * Licensed under the Apache License, Version 2.0 (the "License");
 * you may not use this file except in compliance with the License.
 * You may obtain a copy of the License at
 *
 *      http://www.apache.org/licenses/LICENSE-2.0
 *
 * Unless required by applicable law or agreed to in writing, software
 * distributed under the License is distributed on an "AS IS" BASIS,
 * WITHOUT WARRANTIES OR CONDITIONS OF ANY KIND, either express or implied.
 * See the License for the specific language governing permissions and
 * limitations under the License.
 */
package com.samaxes.maven.minify.plugin;

<<<<<<< HEAD
=======
import java.io.File;
import java.io.FileInputStream;
import java.io.FileNotFoundException;
import java.io.FileOutputStream;
import java.io.IOException;
import java.io.InputStream;
import java.io.InputStreamReader;
import java.io.OutputStream;
import java.io.OutputStreamWriter;
import java.util.List;

import org.apache.maven.plugin.logging.Log;

>>>>>>> f7938325
import com.samaxes.maven.minify.common.YuiConfig;
import com.samaxes.maven.minify.plugin.MinifyMojo.Engine;
import com.yahoo.platform.yui.compressor.CssCompressor;
import org.apache.maven.plugin.logging.Log;

import java.io.*;
import java.util.List;

/**
 * Task for merging and compressing CSS files.
 */
public class ProcessCSSFilesTask extends ProcessFilesTask {

    public static Builder builder() {
        return new Builder();
    }
    public static class Builder {
        private Log log;
        private boolean verbose;
        private Integer bufferSize;
        private String charset;
        private String suffix;
        private boolean nosuffix;
        private boolean skipMerge;
        private boolean skipMinify;
        private String webappSourceDir;
        private String webappTargetDir;
        private String inputDir;
        private List<String> sourceFiles;
        private List<String> sourceIncludes;
        private List<String> sourceExcludes;
        private String outputDir;
        private String outputFilename;
        private Engine engine;
        private YuiConfig yuiConfig;

        public ProcessCSSFilesTask build() {
            return new ProcessCSSFilesTask(log, verbose, bufferSize, charset, suffix,
                    nosuffix, skipMerge, skipMinify, webappSourceDir, webappTargetDir,
                    inputDir, sourceFiles, sourceIncludes, sourceExcludes,
                    outputDir, outputFilename, engine, yuiConfig);
        }

        public Builder setLog(Log log) {
            this.log = log;
            return this;
        }

        public Builder setVerbose(boolean verbose) {
            this.verbose = verbose;
            return this;
        }

        public Builder setBufferSize(Integer bufferSize) {
            this.bufferSize = bufferSize;
            return this;
        }

        public Builder setCharset(String charset) {
            this.charset = charset;
            return this;
        }

        public Builder setSuffix(String suffix) {
            this.suffix = suffix;
            return this;
        }

        public Builder setNosuffix(boolean nosuffix) {
            this.nosuffix = nosuffix;
            return this;
        }

        public Builder setSkipMerge(boolean skipMerge) {
            this.skipMerge = skipMerge;
            return this;
        }

        public Builder setSkipMinify(boolean skipMinify) {
            this.skipMinify = skipMinify;
            return this;
        }

        public Builder setWebappSourceDir(String webappSourceDir) {
            this.webappSourceDir = webappSourceDir;
            return this;
        }

        public Builder setWebappTargetDir(String webappTargetDir) {
            this.webappTargetDir = webappTargetDir;
            return this;
        }

        public Builder setInputDir(String inputDir) {
            this.inputDir = inputDir;
            return this;
        }

        public Builder setSourceFiles(List<String> sourceFiles) {
            this.sourceFiles = sourceFiles;
            return this;
        }

        public Builder setSourceIncludes(List<String> sourceIncludes) {
            this.sourceIncludes = sourceIncludes;
            return this;
        }

        public Builder setSourceExcludes(List<String> sourceExcludes) {
            this.sourceExcludes = sourceExcludes;
            return this;
        }

        public Builder setOutputDir(String outputDir) {
            this.outputDir = outputDir;
            return this;
        }

        public Builder setOutputFilename(String outputFilename) {
            this.outputFilename = outputFilename;
            return this;
        }

        public Builder setEngine(Engine engine) {
            this.engine = engine;
            return this;
        }

        public Builder setYuiConfig(YuiConfig yuiConfig) {
            this.yuiConfig = yuiConfig;
            return this;
        }
    }

    /**
     * Task constructor.
     *
     * @param log             Maven plugin log
     * @param verbose         display additional info
     * @param bufferSize      size of the buffer used to read source files
     * @param charset         if a character set is specified, a byte-to-char variant allows the encoding to be selected.
     *                        Otherwise, only byte-to-byte operations are used
     * @param suffix          final file name suffix
     * @param nosuffix        whether to use a suffix for the minified file name or not
     * @param skipMerge       whether to skip the merge step or not
     * @param skipMinify      whether to skip the minify step or not
     * @param webappSourceDir web resources source directory
     * @param webappTargetDir web resources target directory
<<<<<<< HEAD
     * @param inputDir        directory containing source files
     * @param sourceFiles     list of source files to include
     * @param sourceIncludes  list of source files to include
     * @param sourceExcludes  list of source files to exclude
     * @param outputDir       directory to write the final file
     * @param outputFilename  the output file name
     * @param engine          minify processor engine selected
     * @param yuiConfig       YUI Compressor configuration
     */
    public ProcessCSSFilesTask(Log log, boolean verbose, Integer bufferSize, String charset, String suffix,
                               boolean nosuffix, boolean skipMerge, boolean skipMinify, String webappSourceDir, String webappTargetDir,
                               String inputDir, List<String> sourceFiles, List<String> sourceIncludes, List<String> sourceExcludes,
                               String outputDir, String outputFilename, Engine engine, YuiConfig yuiConfig) {
=======
     * @param inputDir directory containing source files
     * @param sourceFiles list of source files to include
     * @param sourceIncludes list of source files to include
     * @param sourceExcludes list of source files to exclude
     * @param outputDir directory to write the final file
     * @param outputFilename the output file name
     * @param engine minify processor engine selected
     * @param yuiConfig YUI Compressor configuration
     * @throws FileNotFoundException when the given source file does not exist
     */
    public ProcessCSSFilesTask(Log log, boolean verbose, Integer bufferSize, String charset, String suffix,
            boolean nosuffix, boolean skipMerge, boolean skipMinify, String webappSourceDir, String webappTargetDir,
            String inputDir, List<String> sourceFiles, List<String> sourceIncludes, List<String> sourceExcludes,
            String outputDir, String outputFilename, Engine engine, YuiConfig yuiConfig) throws FileNotFoundException {
>>>>>>> f7938325
        super(log, verbose, bufferSize, charset, suffix, nosuffix, skipMerge, skipMinify, webappSourceDir,
                webappTargetDir, inputDir, sourceFiles, sourceIncludes, sourceExcludes, outputDir, outputFilename,
                engine, yuiConfig);
    }

    /**
     * Minifies a CSS file.
     *
     * @param mergedFile   input file resulting from the merged step
     * @param minifiedFile output file resulting from the minify step
     * @throws IOException when the minify step fails
     */
    @Override
    protected void minify(File mergedFile, File minifiedFile) throws IOException {
        try (InputStream in = new FileInputStream(mergedFile);
             OutputStream out = new FileOutputStream(minifiedFile);
             InputStreamReader reader = new InputStreamReader(in, charset);
             OutputStreamWriter writer = new OutputStreamWriter(out, charset)) {
            log.info("Creating the minified file [" + ((verbose) ? minifiedFile.getPath() : minifiedFile.getName())
                    + "].");

            switch (engine) {
                case YUI:
                    log.debug("Using YUI Compressor engine.");

                    CssCompressor compressor = new CssCompressor(reader);
                    compressor.compress(writer, yuiConfig.getLineBreak());
                    break;
                default:
                    log.warn("CSS engine not supported.");
                    break;
            }
        } catch (IOException e) {
            log.error("Failed to compress the CSS file [" + ((verbose) ? mergedFile.getPath() : mergedFile.getName())
                    + "].", e);
            throw e;
        }

        logCompressionGains(mergedFile, minifiedFile);
    }
}
<|MERGE_RESOLUTION|>--- conflicted
+++ resolved
@@ -1,255 +1,235 @@
-/*
- * Minify Maven Plugin
- * https://github.com/samaxes/minify-maven-plugin
- *
- * Copyright (c) 2009 samaxes.com
- *
- * Licensed under the Apache License, Version 2.0 (the "License");
- * you may not use this file except in compliance with the License.
- * You may obtain a copy of the License at
- *
- *      http://www.apache.org/licenses/LICENSE-2.0
- *
- * Unless required by applicable law or agreed to in writing, software
- * distributed under the License is distributed on an "AS IS" BASIS,
- * WITHOUT WARRANTIES OR CONDITIONS OF ANY KIND, either express or implied.
- * See the License for the specific language governing permissions and
- * limitations under the License.
- */
-package com.samaxes.maven.minify.plugin;
-
-<<<<<<< HEAD
-=======
-import java.io.File;
-import java.io.FileInputStream;
-import java.io.FileNotFoundException;
-import java.io.FileOutputStream;
-import java.io.IOException;
-import java.io.InputStream;
-import java.io.InputStreamReader;
-import java.io.OutputStream;
-import java.io.OutputStreamWriter;
-import java.util.List;
-
-import org.apache.maven.plugin.logging.Log;
-
->>>>>>> f7938325
-import com.samaxes.maven.minify.common.YuiConfig;
-import com.samaxes.maven.minify.plugin.MinifyMojo.Engine;
-import com.yahoo.platform.yui.compressor.CssCompressor;
-import org.apache.maven.plugin.logging.Log;
-
-import java.io.*;
-import java.util.List;
-
-/**
- * Task for merging and compressing CSS files.
- */
-public class ProcessCSSFilesTask extends ProcessFilesTask {
-
-    public static Builder builder() {
-        return new Builder();
-    }
-    public static class Builder {
-        private Log log;
-        private boolean verbose;
-        private Integer bufferSize;
-        private String charset;
-        private String suffix;
-        private boolean nosuffix;
-        private boolean skipMerge;
-        private boolean skipMinify;
-        private String webappSourceDir;
-        private String webappTargetDir;
-        private String inputDir;
-        private List<String> sourceFiles;
-        private List<String> sourceIncludes;
-        private List<String> sourceExcludes;
-        private String outputDir;
-        private String outputFilename;
-        private Engine engine;
-        private YuiConfig yuiConfig;
-
-        public ProcessCSSFilesTask build() {
-            return new ProcessCSSFilesTask(log, verbose, bufferSize, charset, suffix,
-                    nosuffix, skipMerge, skipMinify, webappSourceDir, webappTargetDir,
-                    inputDir, sourceFiles, sourceIncludes, sourceExcludes,
-                    outputDir, outputFilename, engine, yuiConfig);
-        }
-
-        public Builder setLog(Log log) {
-            this.log = log;
-            return this;
-        }
-
-        public Builder setVerbose(boolean verbose) {
-            this.verbose = verbose;
-            return this;
-        }
-
-        public Builder setBufferSize(Integer bufferSize) {
-            this.bufferSize = bufferSize;
-            return this;
-        }
-
-        public Builder setCharset(String charset) {
-            this.charset = charset;
-            return this;
-        }
-
-        public Builder setSuffix(String suffix) {
-            this.suffix = suffix;
-            return this;
-        }
-
-        public Builder setNosuffix(boolean nosuffix) {
-            this.nosuffix = nosuffix;
-            return this;
-        }
-
-        public Builder setSkipMerge(boolean skipMerge) {
-            this.skipMerge = skipMerge;
-            return this;
-        }
-
-        public Builder setSkipMinify(boolean skipMinify) {
-            this.skipMinify = skipMinify;
-            return this;
-        }
-
-        public Builder setWebappSourceDir(String webappSourceDir) {
-            this.webappSourceDir = webappSourceDir;
-            return this;
-        }
-
-        public Builder setWebappTargetDir(String webappTargetDir) {
-            this.webappTargetDir = webappTargetDir;
-            return this;
-        }
-
-        public Builder setInputDir(String inputDir) {
-            this.inputDir = inputDir;
-            return this;
-        }
-
-        public Builder setSourceFiles(List<String> sourceFiles) {
-            this.sourceFiles = sourceFiles;
-            return this;
-        }
-
-        public Builder setSourceIncludes(List<String> sourceIncludes) {
-            this.sourceIncludes = sourceIncludes;
-            return this;
-        }
-
-        public Builder setSourceExcludes(List<String> sourceExcludes) {
-            this.sourceExcludes = sourceExcludes;
-            return this;
-        }
-
-        public Builder setOutputDir(String outputDir) {
-            this.outputDir = outputDir;
-            return this;
-        }
-
-        public Builder setOutputFilename(String outputFilename) {
-            this.outputFilename = outputFilename;
-            return this;
-        }
-
-        public Builder setEngine(Engine engine) {
-            this.engine = engine;
-            return this;
-        }
-
-        public Builder setYuiConfig(YuiConfig yuiConfig) {
-            this.yuiConfig = yuiConfig;
-            return this;
-        }
-    }
-
-    /**
-     * Task constructor.
-     *
-     * @param log             Maven plugin log
-     * @param verbose         display additional info
-     * @param bufferSize      size of the buffer used to read source files
-     * @param charset         if a character set is specified, a byte-to-char variant allows the encoding to be selected.
-     *                        Otherwise, only byte-to-byte operations are used
-     * @param suffix          final file name suffix
-     * @param nosuffix        whether to use a suffix for the minified file name or not
-     * @param skipMerge       whether to skip the merge step or not
-     * @param skipMinify      whether to skip the minify step or not
-     * @param webappSourceDir web resources source directory
-     * @param webappTargetDir web resources target directory
-<<<<<<< HEAD
-     * @param inputDir        directory containing source files
-     * @param sourceFiles     list of source files to include
-     * @param sourceIncludes  list of source files to include
-     * @param sourceExcludes  list of source files to exclude
-     * @param outputDir       directory to write the final file
-     * @param outputFilename  the output file name
-     * @param engine          minify processor engine selected
-     * @param yuiConfig       YUI Compressor configuration
-     */
-    public ProcessCSSFilesTask(Log log, boolean verbose, Integer bufferSize, String charset, String suffix,
-                               boolean nosuffix, boolean skipMerge, boolean skipMinify, String webappSourceDir, String webappTargetDir,
-                               String inputDir, List<String> sourceFiles, List<String> sourceIncludes, List<String> sourceExcludes,
-                               String outputDir, String outputFilename, Engine engine, YuiConfig yuiConfig) {
-=======
-     * @param inputDir directory containing source files
-     * @param sourceFiles list of source files to include
-     * @param sourceIncludes list of source files to include
-     * @param sourceExcludes list of source files to exclude
-     * @param outputDir directory to write the final file
-     * @param outputFilename the output file name
-     * @param engine minify processor engine selected
-     * @param yuiConfig YUI Compressor configuration
-     * @throws FileNotFoundException when the given source file does not exist
-     */
-    public ProcessCSSFilesTask(Log log, boolean verbose, Integer bufferSize, String charset, String suffix,
-            boolean nosuffix, boolean skipMerge, boolean skipMinify, String webappSourceDir, String webappTargetDir,
-            String inputDir, List<String> sourceFiles, List<String> sourceIncludes, List<String> sourceExcludes,
-            String outputDir, String outputFilename, Engine engine, YuiConfig yuiConfig) throws FileNotFoundException {
->>>>>>> f7938325
-        super(log, verbose, bufferSize, charset, suffix, nosuffix, skipMerge, skipMinify, webappSourceDir,
-                webappTargetDir, inputDir, sourceFiles, sourceIncludes, sourceExcludes, outputDir, outputFilename,
-                engine, yuiConfig);
-    }
-
-    /**
-     * Minifies a CSS file.
-     *
-     * @param mergedFile   input file resulting from the merged step
-     * @param minifiedFile output file resulting from the minify step
-     * @throws IOException when the minify step fails
-     */
-    @Override
-    protected void minify(File mergedFile, File minifiedFile) throws IOException {
-        try (InputStream in = new FileInputStream(mergedFile);
-             OutputStream out = new FileOutputStream(minifiedFile);
-             InputStreamReader reader = new InputStreamReader(in, charset);
-             OutputStreamWriter writer = new OutputStreamWriter(out, charset)) {
-            log.info("Creating the minified file [" + ((verbose) ? minifiedFile.getPath() : minifiedFile.getName())
-                    + "].");
-
-            switch (engine) {
-                case YUI:
-                    log.debug("Using YUI Compressor engine.");
-
-                    CssCompressor compressor = new CssCompressor(reader);
-                    compressor.compress(writer, yuiConfig.getLineBreak());
-                    break;
-                default:
-                    log.warn("CSS engine not supported.");
-                    break;
-            }
-        } catch (IOException e) {
-            log.error("Failed to compress the CSS file [" + ((verbose) ? mergedFile.getPath() : mergedFile.getName())
-                    + "].", e);
-            throw e;
-        }
-
-        logCompressionGains(mergedFile, minifiedFile);
-    }
-}
+/*
+ * Minify Maven Plugin
+ * https://github.com/samaxes/minify-maven-plugin
+ *
+ * Copyright (c) 2009 samaxes.com
+ *
+ * Licensed under the Apache License, Version 2.0 (the "License");
+ * you may not use this file except in compliance with the License.
+ * You may obtain a copy of the License at
+ *
+ *      http://www.apache.org/licenses/LICENSE-2.0
+ *
+ * Unless required by applicable law or agreed to in writing, software
+ * distributed under the License is distributed on an "AS IS" BASIS,
+ * WITHOUT WARRANTIES OR CONDITIONS OF ANY KIND, either express or implied.
+ * See the License for the specific language governing permissions and
+ * limitations under the License.
+ */
+package com.samaxes.maven.minify.plugin;
+
+import java.io.File;
+import java.io.FileInputStream;
+import java.io.FileNotFoundException;
+import java.io.FileOutputStream;
+import java.io.IOException;
+import java.io.InputStream;
+import java.io.InputStreamReader;
+import java.io.OutputStream;
+import java.io.OutputStreamWriter;
+import java.util.List;
+
+import org.apache.maven.plugin.logging.Log;
+
+import com.samaxes.maven.minify.common.YuiConfig;
+import com.samaxes.maven.minify.plugin.MinifyMojo.Engine;
+import com.yahoo.platform.yui.compressor.CssCompressor;
+import org.apache.maven.plugin.logging.Log;
+
+import java.io.*;
+import java.util.List;
+
+/**
+ * Task for merging and compressing CSS files.
+ */
+public class ProcessCSSFilesTask extends ProcessFilesTask {
+
+    public static Builder builder() {
+        return new Builder();
+    }
+    public static class Builder {
+        private Log log;
+        private boolean verbose;
+        private Integer bufferSize;
+        private String charset;
+        private String suffix;
+        private boolean nosuffix;
+        private boolean skipMerge;
+        private boolean skipMinify;
+        private String webappSourceDir;
+        private String webappTargetDir;
+        private String inputDir;
+        private List<String> sourceFiles;
+        private List<String> sourceIncludes;
+        private List<String> sourceExcludes;
+        private String outputDir;
+        private String outputFilename;
+        private Engine engine;
+        private YuiConfig yuiConfig;
+
+        public ProcessCSSFilesTask build() throws FileNotFoundException {
+            return new ProcessCSSFilesTask(log, verbose, bufferSize, charset, suffix,
+                    nosuffix, skipMerge, skipMinify, webappSourceDir, webappTargetDir,
+                    inputDir, sourceFiles, sourceIncludes, sourceExcludes,
+                    outputDir, outputFilename, engine, yuiConfig);
+        }
+
+        public Builder setLog(Log log) {
+            this.log = log;
+            return this;
+        }
+
+        public Builder setVerbose(boolean verbose) {
+            this.verbose = verbose;
+            return this;
+        }
+
+        public Builder setBufferSize(Integer bufferSize) {
+            this.bufferSize = bufferSize;
+            return this;
+        }
+
+        public Builder setCharset(String charset) {
+            this.charset = charset;
+            return this;
+        }
+
+        public Builder setSuffix(String suffix) {
+            this.suffix = suffix;
+            return this;
+        }
+
+        public Builder setNosuffix(boolean nosuffix) {
+            this.nosuffix = nosuffix;
+            return this;
+        }
+
+        public Builder setSkipMerge(boolean skipMerge) {
+            this.skipMerge = skipMerge;
+            return this;
+        }
+
+        public Builder setSkipMinify(boolean skipMinify) {
+            this.skipMinify = skipMinify;
+            return this;
+        }
+
+        public Builder setWebappSourceDir(String webappSourceDir) {
+            this.webappSourceDir = webappSourceDir;
+            return this;
+        }
+
+        public Builder setWebappTargetDir(String webappTargetDir) {
+            this.webappTargetDir = webappTargetDir;
+            return this;
+        }
+
+        public Builder setInputDir(String inputDir) {
+            this.inputDir = inputDir;
+            return this;
+        }
+
+        public Builder setSourceFiles(List<String> sourceFiles) {
+            this.sourceFiles = sourceFiles;
+            return this;
+        }
+
+        public Builder setSourceIncludes(List<String> sourceIncludes) {
+            this.sourceIncludes = sourceIncludes;
+            return this;
+        }
+
+        public Builder setSourceExcludes(List<String> sourceExcludes) {
+            this.sourceExcludes = sourceExcludes;
+            return this;
+        }
+
+        public Builder setOutputDir(String outputDir) {
+            this.outputDir = outputDir;
+            return this;
+        }
+
+        public Builder setOutputFilename(String outputFilename) {
+            this.outputFilename = outputFilename;
+            return this;
+        }
+
+        public Builder setEngine(Engine engine) {
+            this.engine = engine;
+            return this;
+        }
+
+        public Builder setYuiConfig(YuiConfig yuiConfig) {
+            this.yuiConfig = yuiConfig;
+            return this;
+        }
+    }
+
+    /**
+     * Task constructor.
+     *
+     * @param log             Maven plugin log
+     * @param verbose         display additional info
+     * @param bufferSize      size of the buffer used to read source files
+     * @param charset         if a character set is specified, a byte-to-char variant allows the encoding to be selected.
+     *                        Otherwise, only byte-to-byte operations are used
+     * @param suffix          final file name suffix
+     * @param nosuffix        whether to use a suffix for the minified file name or not
+     * @param skipMerge       whether to skip the merge step or not
+     * @param skipMinify      whether to skip the minify step or not
+     * @param webappSourceDir web resources source directory
+     * @param webappTargetDir web resources target directory
+     * @param inputDir        directory containing source files
+     * @param sourceFiles     list of source files to include
+     * @param sourceIncludes  list of source files to include
+     * @param sourceExcludes  list of source files to exclude
+     * @param outputDir       directory to write the final file
+     * @param outputFilename  the output file name
+     * @param engine          minify processor engine selected
+     * @param yuiConfig       YUI Compressor configuration
+     */
+    public ProcessCSSFilesTask(Log log, boolean verbose, Integer bufferSize, String charset, String suffix,
+            boolean nosuffix, boolean skipMerge, boolean skipMinify, String webappSourceDir, String webappTargetDir,
+            String inputDir, List<String> sourceFiles, List<String> sourceIncludes, List<String> sourceExcludes,
+            String outputDir, String outputFilename, Engine engine, YuiConfig yuiConfig) throws FileNotFoundException {
+        super(log, verbose, bufferSize, charset, suffix, nosuffix, skipMerge, skipMinify, webappSourceDir,
+                webappTargetDir, inputDir, sourceFiles, sourceIncludes, sourceExcludes, outputDir, outputFilename,
+                engine, yuiConfig);
+    }
+
+    /**
+     * Minifies a CSS file.
+     *
+     * @param mergedFile   input file resulting from the merged step
+     * @param minifiedFile output file resulting from the minify step
+     * @throws IOException when the minify step fails
+     */
+    @Override
+    protected void minify(File mergedFile, File minifiedFile) throws IOException {
+        try (InputStream in = new FileInputStream(mergedFile);
+             OutputStream out = new FileOutputStream(minifiedFile);
+             InputStreamReader reader = new InputStreamReader(in, charset);
+             OutputStreamWriter writer = new OutputStreamWriter(out, charset)) {
+            log.info("Creating the minified file [" + ((verbose) ? minifiedFile.getPath() : minifiedFile.getName())
+                    + "].");
+
+            switch (engine) {
+                case YUI:
+                    log.debug("Using YUI Compressor engine.");
+
+                    CssCompressor compressor = new CssCompressor(reader);
+                    compressor.compress(writer, yuiConfig.getLineBreak());
+                    break;
+                default:
+                    log.warn("CSS engine not supported.");
+                    break;
+            }
+        } catch (IOException e) {
+            log.error("Failed to compress the CSS file [" + ((verbose) ? mergedFile.getPath() : mergedFile.getName())
+                    + "].", e);
+            throw e;
+        }
+
+        logCompressionGains(mergedFile, minifiedFile);
+    }
+}