--- conflicted
+++ resolved
@@ -1,712 +1,692 @@
-/*
- * Minify Maven Plugin
- * https://github.com/samaxes/minify-maven-plugin
- *
- * Copyright (c) 2009 samaxes.com
- *
- * Licensed under the Apache License, Version 2.0 (the "License");
- * you may not use this file except in compliance with the License.
- * You may obtain a copy of the License at
- *
- *      http://www.apache.org/licenses/LICENSE-2.0
- *
- * Unless required by applicable law or agreed to in writing, software
- * distributed under the License is distributed on an "AS IS" BASIS,
- * WITHOUT WARRANTIES OR CONDITIONS OF ANY KIND, either express or implied.
- * See the License for the specific language governing permissions and
- * limitations under the License.
- */
-package com.samaxes.maven.minify.plugin;
-
-import com.google.common.base.Strings;
-import com.google.gson.Gson;
-import com.google.javascript.jscomp.CompilationLevel;
-import com.google.javascript.jscomp.CompilerOptions.LanguageMode;
-import com.google.javascript.jscomp.SourceFile;
-import com.samaxes.maven.minify.common.Aggregation;
-import com.samaxes.maven.minify.common.AggregationConfiguration;
-import com.samaxes.maven.minify.common.ClosureConfig;
-import com.samaxes.maven.minify.common.YuiConfig;
-import org.apache.maven.plugin.AbstractMojo;
-import org.apache.maven.plugin.MojoExecutionException;
-import org.apache.maven.plugin.MojoFailureException;
-import org.apache.maven.plugins.annotations.LifecyclePhase;
-import org.apache.maven.plugins.annotations.Mojo;
-import org.apache.maven.plugins.annotations.Parameter;
-
-import java.io.File;
-import java.io.FileNotFoundException;
-<<<<<<< HEAD
-import java.io.FileReader;
-=======
->>>>>>> f7938325
-import java.nio.charset.Charset;
-import java.util.ArrayList;
-import java.util.Collection;
-import java.util.Collections;
-import java.util.List;
-import java.util.concurrent.ExecutionException;
-import java.util.concurrent.ExecutorService;
-import java.util.concurrent.Executors;
-import java.util.concurrent.Future;
-
-<<<<<<< HEAD
-import static com.google.common.collect.Lists.newArrayList;
-=======
-import org.apache.maven.plugin.AbstractMojo;
-import org.apache.maven.plugin.MojoExecutionException;
-import org.apache.maven.plugin.MojoFailureException;
-import org.apache.maven.plugins.annotations.LifecyclePhase;
-import org.apache.maven.plugins.annotations.Mojo;
-import org.apache.maven.plugins.annotations.Parameter;
-
-import com.google.common.base.Strings;
-import com.google.javascript.jscomp.CompilationLevel;
-import com.google.javascript.jscomp.CompilerOptions.LanguageMode;
-import com.google.javascript.jscomp.DependencyOptions;
-import com.google.javascript.jscomp.SourceFile;
-import com.samaxes.maven.minify.common.ClosureConfig;
-import com.samaxes.maven.minify.common.YuiConfig;
->>>>>>> f7938325
-
-/**
- * Goal for combining and minifying CSS and JavaScript files.
- */
-@Mojo(name = "minify", defaultPhase = LifecyclePhase.PROCESS_RESOURCES, threadSafe = true)
-public class MinifyMojo extends AbstractMojo {
-
-    /**
-     * Engine used for minification
-     */
-    public static enum Engine {
-        /**
-         * YUI Compressor
-         */
-        YUI,
-        /**
-         * Google Closure Compiler
-         */
-        CLOSURE;
-    }
-
-    /* ************** */
-    /* Global Options */
-    /* ************** */
-
-    /**
-     * Show source file paths in log output.
-     *
-     * @since 1.5.2
-     * @deprecated Use {@link #verbose} instead.
-     */
-    @Deprecated
-    @Parameter(property = "debug")
-    private Boolean debug;
-
-    /**
-     * Display additional informational messages and warnings.
-     */
-    @Parameter(property = "verbose", defaultValue = "false")
-    private boolean verbose;
-
-    /**
-     * Size of the buffer used to read source files.
-     */
-    @Parameter(property = "bufferSize", defaultValue = "4096")
-    private int bufferSize;
-
-    /**
-     * Specify aggregations in an external json formatted config file
-     */
-    @Parameter(property = "bundleConfiguration", defaultValue = "")
-    private String bundleConfiguration;
-
-    /**
-     * If a supported character set is specified, it will be used to read the input file. Otherwise, it will assume that
-     * the platform's default character set is being used. The output file is encoded using the same character set.<br/>
-     * See the <a href="http://www.iana.org/assignments/character-sets">IANA Charset Registry</a> for a list of valid
-     * encoding types.
-     *
-     * @since 1.3.2
-     */
-    @Parameter(property = "charset", defaultValue = "${project.build.sourceEncoding}")
-    private String charset;
-
-    /**
-     * The output file name suffix.
-     *
-     * @since 1.3.2
-     */
-    @Parameter(property = "suffix", defaultValue = "min")
-    private String suffix;
-
-    /**
-     * Do not append a suffix to the minified output file name, independently of the value in the {@code suffix}
-     * parameter.<br/>
-     * <strong>Warning:</strong> when both the options {@code nosuffix} and {@code skipMerge} are set to {@code true},
-     * the plugin execution phase needs to be set to {@code package}, otherwise the output files will be overridden by
-     * the source files during the packaging.
-     *
-     * @since 1.7
-     */
-    @Parameter(property = "nosuffix", defaultValue = "false")
-    private boolean nosuffix;
-
-    /**
-     * Skip the merge step. Minification will be applied to each source file individually.
-     *
-     * @since 1.5.2
-     */
-    @Parameter(property = "skipMerge", defaultValue = "false")
-    private boolean skipMerge;
-
-    /**
-     * Skip the minify step. Useful when merging files that are already minified.
-     *
-     * @since 1.5.2
-     */
-    @Parameter(property = "skipMinify", defaultValue = "false")
-    private boolean skipMinify;
-
-    /**
-     * Webapp source directory.
-     */
-    @Parameter(property = "webappSourceDir", defaultValue = "${basedir}/src/main/webapp")
-    private String webappSourceDir;
-
-    /**
-     * Webapp target directory.
-     */
-    @Parameter(property = "webappTargetDir", defaultValue = "${project.build.directory}/${project.build.finalName}")
-    private String webappTargetDir;
-
-    /* *********** */
-    /* CSS Options */
-    /* *********** */
-
-    /**
-     * CSS source directory.
-     */
-    @Parameter(property = "cssSourceDir", defaultValue = "css")
-    private String cssSourceDir;
-
-    /**
-     * CSS source file names list.
-     */
-    @Parameter(property = "cssSourceFiles", alias = "cssFiles")
-    private ArrayList<String> cssSourceFiles;
-
-    /**
-     * CSS files to include. Specified as fileset patterns which are relative to the CSS source directory.
-     *
-     * @since 1.2
-     */
-    @Parameter(property = "cssSourceIncludes", alias = "cssIncludes")
-    private ArrayList<String> cssSourceIncludes;
-
-    /**
-     * CSS files to exclude. Specified as fileset patterns which are relative to the CSS source directory.
-     *
-     * @since 1.2
-     */
-    @Parameter(property = "cssSourceExcludes", alias = "cssExcludes")
-    private ArrayList<String> cssSourceExcludes;
-
-    /**
-     * CSS target directory. Takes the same value as {@code cssSourceDir} when empty.
-     *
-     * @since 1.3.2
-     */
-    @Parameter(property = "cssTargetDir")
-    private String cssTargetDir;
-
-    /**
-     * CSS output file name.
-     */
-    @Parameter(property = "cssFinalFile", defaultValue = "style.css")
-    private String cssFinalFile;
-
-    /**
-     * Define the CSS compressor engine to use.<br/>
-     * Possible values are:
-     * <ul>
-     * <li>{@code YUI}: <a href="http://yui.github.io/yuicompressor/">YUI Compressor</a></li>
-     * </ul>
-     *
-     * @since 1.7.1
-     */
-    @Parameter(property = "cssEngine", defaultValue = "YUI")
-    private Engine cssEngine;
-
-    /* ****************** */
-    /* JavaScript Options */
-    /* ****************** */
-
-    /**
-     * JavaScript source directory.
-     */
-    @Parameter(property = "jsSourceDir", defaultValue = "js")
-    private String jsSourceDir;
-
-    /**
-     * JavaScript source file names list.
-     */
-    @Parameter(property = "jsSourceFiles", alias = "jsFiles")
-    private ArrayList<String> jsSourceFiles;
-
-    /**
-     * JavaScript files to include. Specified as fileset patterns which are relative to the JavaScript source directory.
-     *
-     * @since 1.2
-     */
-    @Parameter(property = "jsSourceIncludes", alias = "jsIncludes")
-    private ArrayList<String> jsSourceIncludes;
-
-    /**
-     * JavaScript files to exclude. Specified as fileset patterns which are relative to the JavaScript source directory.
-     *
-     * @since 1.2
-     */
-    @Parameter(property = "jsSourceExcludes", alias = "jsExcludes")
-    private ArrayList<String> jsSourceExcludes;
-
-    /**
-     * JavaScript target directory. Takes the same value as {@code jsSourceDir} when empty.
-     *
-     * @since 1.3.2
-     */
-    @Parameter(property = "jsTargetDir")
-    private String jsTargetDir;
-
-    /**
-     * JavaScript output file name.
-     */
-    @Parameter(property = "jsFinalFile", defaultValue = "script.js")
-    private String jsFinalFile;
-
-    /**
-     * Define the JavaScript compressor engine to use.<br/>
-     * Possible values are:
-     * <ul>
-     * <li>{@code YUI}: <a href="http://yui.github.io/yuicompressor/">YUI Compressor</a></li>
-     * <li>{@code CLOSURE}: <a href="https://developers.google.com/closure/compiler/">Google Closure Compiler</a></li>
-     * </ul>
-     *
-     * @since 1.6
-     */
-    @Parameter(property = "jsEngine", defaultValue = "YUI")
-    private Engine jsEngine;
-
-    /* *************************** */
-    /* YUI Compressor Only Options */
-    /* *************************** */
-
-    /**
-     * Some source control tools don't like files containing lines longer than, say 8000 characters. The line-break
-     * option is used in that case to split long lines after a specific column. It can also be used to make the code
-     * more readable and easier to debug. Specify {@code 0} to get a line break after each semi-colon in JavaScript, and
-     * after each rule in CSS. Specify {@code -1} to disallow line breaks.
-     *
-     * @deprecated Use {@link #yuiLineBreak} instead.
-     */
-    @Deprecated
-    @Parameter(property = "linebreak")
-    private Integer linebreak;
-
-    /**
-     * Some source control tools don't like files containing lines longer than, say 8000 characters. The line-break
-     * option is used in that case to split long lines after a specific column. It can also be used to make the code
-     * more readable and easier to debug. Specify {@code 0} to get a line break after each semi-colon in JavaScript, and
-     * after each rule in CSS. Specify {@code -1} to disallow line breaks.
-     */
-    @Parameter(property = "yuiLineBreak", defaultValue = "-1")
-    private int yuiLineBreak;
-
-    /**
-     * Obfuscate local symbols in addition to minification.
-     *
-     * @deprecated Use {@link #yuiNoMunge} instead.
-     */
-    @Deprecated
-    @Parameter(property = "munge")
-    private Boolean munge;
-
-    /**
-     * Minify only. Do not obfuscate local symbols.
-     */
-    @Parameter(property = "yuiNoMunge", defaultValue = "false")
-    private boolean yuiNoMunge;
-
-    /**
-     * Preserve unnecessary semicolons (such as right before a '}'). This option is useful when compressed code has to
-     * be run through JSLint.
-     *
-     * @deprecated Use {@link #yuiPreserveSemicolons} instead.
-     */
-    @Deprecated
-    @Parameter(property = "preserveAllSemiColons")
-    private Boolean preserveAllSemiColons;
-
-    /**
-     * Preserve unnecessary semicolons (such as right before a '}'). This option is useful when compressed code has to
-     * be run through JSLint.
-     */
-    @Parameter(property = "yuiPreserveSemicolons", defaultValue = "false")
-    private boolean yuiPreserveSemicolons;
-
-    /**
-     * Disable all the built-in micro-optimizations.
-     *
-     * @deprecated Use {@link #yuiDisableOptimizations} instead.
-     */
-    @Deprecated
-    @Parameter(property = "disableOptimizations")
-    private Boolean disableOptimizations;
-
-    /**
-     * Disable all the built-in micro-optimizations.
-     */
-    @Parameter(property = "yuiDisableOptimizations", defaultValue = "false")
-    private boolean yuiDisableOptimizations;
-
-    /* ************************************ */
-    /* Google Closure Compiler Only Options */
-    /* ************************************ */
-
-    /**
-     * Refers to which version of ECMAScript to assume when checking for errors in your code.<br/>
-     * Possible values are:
-     * <ul>
-     * <li>{@code ECMASCRIPT3}: Checks code assuming ECMAScript 3 compliance, and gives errors for code using features
-     * only present in ECMAScript 5.</li>
-     * <li>{@code ECMASCRIPT5}: Checks code assuming ECMAScript 5 compliance, allowing new features not present in
-     * ECMAScript 3.</li>
-     * <li>{@code ECMASCRIPT5_STRICT}: Like {@code ECMASCRIPT5} but assumes compliance with strict mode ('use strict';).
-     * </li>
-     * </ul>
-     *
-     * @since 1.7.2
-     */
-    @Parameter(property = "closureLanguageIn", defaultValue = "ECMASCRIPT3")
-    private LanguageMode closureLanguage;
-
-    /**
-     * The degree of compression and optimization to apply to your JavaScript.<br/>
-     * There are three possible compilation levels:
-     * <ul>
-     * <li>{@code WHITESPACE_ONLY}: Just removes whitespace and comments from your JavaScript.</li>
-     * <li>{@code SIMPLE_OPTIMIZATIONS}: Performs compression and optimization that does not interfere with the
-     * interaction between the compiled JavaScript and other JavaScript. This level renames only local variables.</li>
-     * <li>{@code ADVANCED_OPTIMIZATIONS}: Achieves the highest level of compression by renaming symbols in your
-     * JavaScript. When using {@code ADVANCED_OPTIMIZATIONS} compilation you must perform extra steps to preserve
-     * references to external symbols. See <a href="/closure/compiler/docs/api-tutorial3">Advanced Compilation and
-     * Externs</a> for more information about {@code ADVANCED_OPTIMIZATIONS}.</li>
-     * </ul>
-     *
-     * @since 1.7.2
-     */
-    @Parameter(property = "closureCompilationLevel", defaultValue = "SIMPLE_OPTIMIZATIONS")
-    private CompilationLevel closureCompilationLevel;
-
-    /**
-     * List of JavaScript files containing code that declares function names or other symbols. Use
-     * {@code closureExterns} to preserve symbols that are defined outside of the code you are compiling. The
-     * {@code closureExterns} parameter only has an effect if you are using a {@code CompilationLevel} of
-     * {@code ADVANCED_OPTIMIZATIONS}.<br/>
-     * These file names are relative to {@link #webappSourceDir} directory.
-     *
-     * @since 1.7.2
-     */
-    @Parameter(property = "closureExterns")
-    private ArrayList<String> closureExterns;
-
-    /**
-     * <p>
-     * Use default externs provided with Closure Compiler.
-     * </p>
-     * <p>
-     * For the complete list of externs please visit:<br />
-     * <a href="https://github.com/google/closure-compiler/tree/master/externs">https://github.com/google/closure-
-     * compiler/tree/master/externs</a>
-     * </p>
-     *
-     * @since 1.7.4
-     */
-    @Parameter(property = "closureUseDefaultExterns", defaultValue = "false")
-    private boolean closureUseDefaultExterns;
-
-    /**
-     * <p>
-     * Collects information mapping the generated (compiled) source back to its original source for debugging purposes.
-     * </p>
-     * <p>
-     * Please visit <a
-     * href="https://docs.google.com/document/d/1U1RGAehQwRypUTovF1KRlpiOFze0b-_2gc6fAH0KY0k/edit">Source Map Revision 3
-     * Proposal</a> for more information.
-     * </p>
-     *
-     * @since 1.7.3
-     */
-    @Parameter(property = "closureCreateSourceMap", defaultValue = "false")
-    private boolean closureCreateSourceMap;
-
-    /**
-     * <p>
-     * Enables or disables sorting mode for Closure Library dependencies.
-     * </p>
-     * <p>
-     * If true, automatically sort dependencies so that a file that {@code goog.provides} symbol X will always come
-     * before a file that {@code goog.requires} symbol X.
-     * </p>
-     *
-     * @since 1.7.4
-     */
-    @Parameter(property = "closureSortDependencies", defaultValue = "false")
-    private boolean closureSortDependencies;
-
-    /**
-     * Generate {@code $inject} properties for AngularJS for functions annotated with {@code @ngInject}.
-     *
-     * @since 1.7.3
-     */
-    @Parameter(property = "closureAngularPass", defaultValue = "false")
-    private boolean closureAngularPass;
-
-    /**
-     * Executed when the goal is invoked, it will first invoke a parallel lifecycle, ending at the given phase.
-     */
-    @Override
-    public void execute() throws MojoExecutionException, MojoFailureException {
-        checkDeprecatedOptions();
-
-        if (skipMerge && skipMinify) {
-            getLog().warn("Both merge and minify steps are configured to be skipped.");
-            return;
-        }
-
-        fillOptionalValues();
-        YuiConfig yuiConfig = fillYuiConfig();
-        ClosureConfig closureConfig = fillClosureConfig();
-
-<<<<<<< HEAD
-        final Collection<ProcessFilesTask> processFilesTasks = buildTasks(yuiConfig, closureConfig);
-
-        final ExecutorService executor = Executors.newFixedThreadPool(processFilesTasks.size());
-=======
-        Collection<ProcessFilesTask> processFilesTasks = new ArrayList<ProcessFilesTask>();
-        try {
-            processFilesTasks.add(new ProcessCSSFilesTask(getLog(), debug, bufferSize, charset, suffix, nosuffix,
-                    skipMerge, skipMinify, webappSourceDir, webappTargetDir, cssSourceDir, cssSourceFiles,
-                    cssSourceIncludes, cssSourceExcludes, cssTargetDir, cssFinalFile, cssEngine, yuiConfig));
-            processFilesTasks.add(new ProcessJSFilesTask(getLog(), debug, bufferSize, charset, suffix, nosuffix,
-                    skipMerge, skipMinify, webappSourceDir, webappTargetDir, jsSourceDir, jsSourceFiles,
-                    jsSourceIncludes, jsSourceExcludes, jsTargetDir, jsFinalFile, jsEngine, yuiConfig, closureConfig));
-        } catch (FileNotFoundException e) {
-            throw new MojoFailureException(e.getMessage(), e);
-        }
->>>>>>> f7938325
-
-        try {
-            List<Future<Object>> futures = executor.invokeAll(processFilesTasks);
-            for (Future<Object> future : futures) {
-                try {
-                    future.get();
-                } catch (ExecutionException e) {
-                    throw new MojoExecutionException(e.getMessage(), e);
-                }
-            }
-            executor.shutdown();
-        } catch (InterruptedException e) {
-            executor.shutdownNow();
-            throw new MojoExecutionException(e.getMessage(), e);
-        }
-    }
-
-    private Collection<ProcessFilesTask> buildTasks(YuiConfig yuiConfig, ClosureConfig closureConfig) throws MojoFailureException {
-
-        final List<ProcessFilesTask> tasks = newArrayList();
-
-        /*
-         * if we have a bundleConfiguration defined, attempt to use that...
-         */
-        if (!Strings.isNullOrEmpty(bundleConfiguration)) {
-            AggregationConfiguration configuration;
-            try {
-                configuration = new Gson().fromJson(new FileReader(bundleConfiguration), AggregationConfiguration.class);
-            } catch (FileNotFoundException e) {
-                throw new MojoFailureException("unable to open:" + bundleConfiguration, e);
-            }
-
-            for (Aggregation a : configuration.getBundles()) {
-                if (Aggregation.AggregationType.javascript.equals(a.getType())) {
-                    tasks.add(buildJavascriptTask(yuiConfig, closureConfig, a));
-                }
-                if (Aggregation.AggregationType.css.equals(a.getType())) {
-                    tasks.add(buildCssTask(yuiConfig, closureConfig, a));
-                }
-            }
-            return tasks;
-        }
-
-        /*
-         * ...Otherwise, fallback to the default behavior
-         */
-        final ProcessCSSFilesTask cssTask = ProcessCSSFilesTask.builder()
-                .setLog(getLog())
-                .setVerbose(debug)
-                .setBufferSize(bufferSize)
-                .setCharset(charset)
-                .setSuffix(suffix)
-                .setNosuffix(nosuffix)
-                .setSkipMerge(skipMerge)
-                .setSkipMinify(skipMinify)
-                .setWebappSourceDir(webappSourceDir)
-                .setWebappTargetDir(webappTargetDir)
-                .setInputDir(cssSourceDir)
-                .setSourceFiles(cssSourceFiles)
-                .setSourceIncludes(cssSourceIncludes)
-                .setSourceExcludes(cssSourceExcludes)
-                .setOutputDir(cssTargetDir)
-                .setOutputFilename(cssFinalFile)
-                .setEngine(cssEngine)
-                .setYuiConfig(yuiConfig)
-                .build();
-
-
-        final ProcessJSFilesTask javascriptTask = ProcessJSFilesTask.create()
-                .setLog(getLog())
-                .setVerbose(debug)
-                .setBufferSize(bufferSize)
-                .setCharset(charset)
-                .setSuffix(suffix)
-                .setNosuffix(nosuffix)
-                .setSkipMerge(skipMerge)
-                .setSkipMinify(skipMinify)
-                .setWebappSourceDir(webappSourceDir)
-                .setWebappTargetDir(webappTargetDir)
-                .setInputDir(jsSourceDir)
-                .setSourceFiles(jsSourceFiles)
-                .setSourceIncludes(jsSourceIncludes)
-                .setSourceExcludes(jsSourceExcludes)
-                .setOutputDir(jsTargetDir)
-                .setOutputFilename(jsFinalFile)
-                .setEngine(jsEngine)
-                .setYuiConfig(yuiConfig)
-                .setClosureConfig(closureConfig)
-                .build();
-
-        tasks.add(cssTask);
-        tasks.add(javascriptTask);
-        return tasks;
-    }
-
-    private ProcessFilesTask buildCssTask(YuiConfig yuiConfig, ClosureConfig closureConfig, Aggregation a) {
-        return ProcessCSSFilesTask.builder()
-                .setLog(getLog())
-                .setVerbose(debug)
-                .setBufferSize(bufferSize)
-                .setCharset(charset)
-                .setSuffix(suffix)
-                .setNosuffix(nosuffix)
-                .setSkipMerge(skipMerge)
-                .setSkipMinify(skipMinify)
-                .setWebappSourceDir(webappSourceDir)
-                .setWebappTargetDir(webappTargetDir)
-                .setInputDir(cssSourceDir)
-                .setSourceFiles(a.getFiles())
-                .setSourceIncludes(Collections.<String>emptyList())
-                .setSourceExcludes(Collections.<String>emptyList())
-                .setOutputDir(cssTargetDir)
-                .setOutputFilename(a.getName())
-                .setEngine(cssEngine)
-                .setYuiConfig(yuiConfig)
-                .build();
-    }
-
-    private ProcessFilesTask buildJavascriptTask(YuiConfig yuiConfig, ClosureConfig closureConfig, Aggregation a) {
-        return ProcessJSFilesTask.create()
-                .setLog(getLog())
-                .setVerbose(debug)
-                .setBufferSize(bufferSize)
-                .setCharset(charset)
-                .setSuffix(suffix)
-                .setNosuffix(nosuffix)
-                .setSkipMerge(skipMerge)
-                .setSkipMinify(skipMinify)
-                .setWebappSourceDir(webappSourceDir)
-                .setWebappTargetDir(webappTargetDir)
-                .setInputDir(jsSourceDir)
-                .setSourceFiles(a.getFiles())
-                .setSourceIncludes(Collections.<String>emptyList())
-                .setSourceExcludes(Collections.<String>emptyList())
-                .setOutputDir(jsTargetDir)
-                .setOutputFilename(a.getName())
-                .setEngine(jsEngine)
-                .setYuiConfig(yuiConfig)
-                .setClosureConfig(closureConfig)
-                .build();
-
-    }
-
-    private void checkDeprecatedOptions() {
-        if (debug == null) {
-            debug = verbose;
-        } else {
-            getLog().warn(
-                    "The option 'debug' is deprecated and will be removed on the next version. Use 'verbose' instead.");
-        }
-        if (linebreak == null) {
-            linebreak = yuiLineBreak;
-        } else {
-            getLog().warn(
-                    "The option 'linebreak' is deprecated and will be removed on the next version. Use 'yuiLineBreak' instead.");
-        }
-        if (munge == null) {
-            munge = !yuiNoMunge;
-        } else {
-            getLog().warn(
-                    "The option 'munge' is deprecated and will be removed on the next version. Use 'yuiNoMunge' instead.");
-        }
-        if (preserveAllSemiColons == null) {
-            preserveAllSemiColons = yuiPreserveSemicolons;
-        } else {
-            getLog().warn(
-                    "The option 'preserveAllSemiColons' is deprecated and will be removed on the next version. Use 'yuiPreserveSemicolons' instead.");
-        }
-        if (disableOptimizations == null) {
-            disableOptimizations = yuiDisableOptimizations;
-        } else {
-            getLog().warn(
-                    "The option 'disableOptimizations' is deprecated and will be removed on the next version. Use 'yuiDisableOptimizations' instead.");
-        }
-    }
-
-    private void fillOptionalValues() {
-        if (Strings.isNullOrEmpty(cssTargetDir)) {
-            cssTargetDir = cssSourceDir;
-        }
-        if (Strings.isNullOrEmpty(jsTargetDir)) {
-            jsTargetDir = jsSourceDir;
-        }
-        if (Strings.isNullOrEmpty(charset)) {
-            charset = Charset.defaultCharset().name();
-        }
-    }
-
-    private YuiConfig fillYuiConfig() {
-        return new YuiConfig(linebreak, munge, preserveAllSemiColons, disableOptimizations);
-    }
-
-    private ClosureConfig fillClosureConfig() {
-        DependencyOptions dependencyOptions = new DependencyOptions();
-        dependencyOptions.setDependencySorting(closureSortDependencies);
-
-        List<SourceFile> externs = new ArrayList<>();
-        for (String extern : closureExterns) {
-            externs.add(SourceFile.fromFile(webappSourceDir + File.separator + extern, Charset.forName(charset)));
-        }
-
-        return new ClosureConfig(closureLanguage, closureCompilationLevel, dependencyOptions, externs,
-                closureUseDefaultExterns, closureCreateSourceMap, closureAngularPass);
-    }
-}
+/*
+ * Minify Maven Plugin
+ * https://github.com/samaxes/minify-maven-plugin
+ *
+ * Copyright (c) 2009 samaxes.com
+ *
+ * Licensed under the Apache License, Version 2.0 (the "License");
+ * you may not use this file except in compliance with the License.
+ * You may obtain a copy of the License at
+ *
+ *      http://www.apache.org/licenses/LICENSE-2.0
+ *
+ * Unless required by applicable law or agreed to in writing, software
+ * distributed under the License is distributed on an "AS IS" BASIS,
+ * WITHOUT WARRANTIES OR CONDITIONS OF ANY KIND, either express or implied.
+ * See the License for the specific language governing permissions and
+ * limitations under the License.
+ */
+package com.samaxes.maven.minify.plugin;
+
+import com.google.common.base.Strings;
+import com.google.common.base.Throwables;
+import com.google.gson.Gson;
+import com.google.javascript.jscomp.CompilationLevel;
+import com.google.javascript.jscomp.CompilerOptions.LanguageMode;
+import com.google.javascript.jscomp.SourceFile;
+import com.samaxes.maven.minify.common.Aggregation;
+import com.samaxes.maven.minify.common.AggregationConfiguration;
+import com.samaxes.maven.minify.common.ClosureConfig;
+import com.samaxes.maven.minify.common.YuiConfig;
+import org.apache.maven.plugin.AbstractMojo;
+import org.apache.maven.plugin.MojoExecutionException;
+import org.apache.maven.plugin.MojoFailureException;
+import org.apache.maven.plugins.annotations.LifecyclePhase;
+import org.apache.maven.plugins.annotations.Mojo;
+import org.apache.maven.plugins.annotations.Parameter;
+
+import java.io.File;
+import java.io.FileNotFoundException;
+import java.io.FileReader;
+import java.nio.charset.Charset;
+import java.util.ArrayList;
+import java.util.Collection;
+import java.util.Collections;
+import java.util.List;
+import java.util.concurrent.ExecutionException;
+import java.util.concurrent.ExecutorService;
+import java.util.concurrent.Executors;
+import java.util.concurrent.Future;
+
+import static com.google.common.collect.Lists.newArrayList;
+
+import com.google.common.base.Strings;
+import com.google.javascript.jscomp.CompilationLevel;
+import com.google.javascript.jscomp.CompilerOptions.LanguageMode;
+import com.google.javascript.jscomp.DependencyOptions;
+import com.google.javascript.jscomp.SourceFile;
+import com.samaxes.maven.minify.common.ClosureConfig;
+import com.samaxes.maven.minify.common.YuiConfig;
+
+/**
+ * Goal for combining and minifying CSS and JavaScript files.
+ */
+@Mojo(name = "minify", defaultPhase = LifecyclePhase.PROCESS_RESOURCES, threadSafe = true)
+public class MinifyMojo extends AbstractMojo {
+
+    /**
+     * Engine used for minification
+     */
+    public static enum Engine {
+        /**
+         * YUI Compressor
+         */
+        YUI,
+        /**
+         * Google Closure Compiler
+         */
+        CLOSURE;
+    }
+
+    /* ************** */
+    /* Global Options */
+    /* ************** */
+
+    /**
+     * Show source file paths in log output.
+     *
+     * @since 1.5.2
+     * @deprecated Use {@link #verbose} instead.
+     */
+    @Deprecated
+    @Parameter(property = "debug")
+    private Boolean debug;
+
+    /**
+     * Display additional informational messages and warnings.
+     */
+    @Parameter(property = "verbose", defaultValue = "false")
+    private boolean verbose;
+
+    /**
+     * Size of the buffer used to read source files.
+     */
+    @Parameter(property = "bufferSize", defaultValue = "4096")
+    private int bufferSize;
+
+    /**
+     * Specify aggregations in an external json formatted config file
+     */
+    @Parameter(property = "bundleConfiguration", defaultValue = "")
+    private String bundleConfiguration;
+
+    /**
+     * If a supported character set is specified, it will be used to read the input file. Otherwise, it will assume that
+     * the platform's default character set is being used. The output file is encoded using the same character set.<br/>
+     * See the <a href="http://www.iana.org/assignments/character-sets">IANA Charset Registry</a> for a list of valid
+     * encoding types.
+     *
+     * @since 1.3.2
+     */
+    @Parameter(property = "charset", defaultValue = "${project.build.sourceEncoding}")
+    private String charset;
+
+    /**
+     * The output file name suffix.
+     *
+     * @since 1.3.2
+     */
+    @Parameter(property = "suffix", defaultValue = "min")
+    private String suffix;
+
+    /**
+     * Do not append a suffix to the minified output file name, independently of the value in the {@code suffix}
+     * parameter.<br/>
+     * <strong>Warning:</strong> when both the options {@code nosuffix} and {@code skipMerge} are set to {@code true},
+     * the plugin execution phase needs to be set to {@code package}, otherwise the output files will be overridden by
+     * the source files during the packaging.
+     *
+     * @since 1.7
+     */
+    @Parameter(property = "nosuffix", defaultValue = "false")
+    private boolean nosuffix;
+
+    /**
+     * Skip the merge step. Minification will be applied to each source file individually.
+     *
+     * @since 1.5.2
+     */
+    @Parameter(property = "skipMerge", defaultValue = "false")
+    private boolean skipMerge;
+
+    /**
+     * Skip the minify step. Useful when merging files that are already minified.
+     *
+     * @since 1.5.2
+     */
+    @Parameter(property = "skipMinify", defaultValue = "false")
+    private boolean skipMinify;
+
+    /**
+     * Webapp source directory.
+     */
+    @Parameter(property = "webappSourceDir", defaultValue = "${basedir}/src/main/webapp")
+    private String webappSourceDir;
+
+    /**
+     * Webapp target directory.
+     */
+    @Parameter(property = "webappTargetDir", defaultValue = "${project.build.directory}/${project.build.finalName}")
+    private String webappTargetDir;
+
+    /* *********** */
+    /* CSS Options */
+    /* *********** */
+
+    /**
+     * CSS source directory.
+     */
+    @Parameter(property = "cssSourceDir", defaultValue = "css")
+    private String cssSourceDir;
+
+    /**
+     * CSS source file names list.
+     */
+    @Parameter(property = "cssSourceFiles", alias = "cssFiles")
+    private ArrayList<String> cssSourceFiles;
+
+    /**
+     * CSS files to include. Specified as fileset patterns which are relative to the CSS source directory.
+     *
+     * @since 1.2
+     */
+    @Parameter(property = "cssSourceIncludes", alias = "cssIncludes")
+    private ArrayList<String> cssSourceIncludes;
+
+    /**
+     * CSS files to exclude. Specified as fileset patterns which are relative to the CSS source directory.
+     *
+     * @since 1.2
+     */
+    @Parameter(property = "cssSourceExcludes", alias = "cssExcludes")
+    private ArrayList<String> cssSourceExcludes;
+
+    /**
+     * CSS target directory. Takes the same value as {@code cssSourceDir} when empty.
+     *
+     * @since 1.3.2
+     */
+    @Parameter(property = "cssTargetDir")
+    private String cssTargetDir;
+
+    /**
+     * CSS output file name.
+     */
+    @Parameter(property = "cssFinalFile", defaultValue = "style.css")
+    private String cssFinalFile;
+
+    /**
+     * Define the CSS compressor engine to use.<br/>
+     * Possible values are:
+     * <ul>
+     * <li>{@code YUI}: <a href="http://yui.github.io/yuicompressor/">YUI Compressor</a></li>
+     * </ul>
+     *
+     * @since 1.7.1
+     */
+    @Parameter(property = "cssEngine", defaultValue = "YUI")
+    private Engine cssEngine;
+
+    /* ****************** */
+    /* JavaScript Options */
+    /* ****************** */
+
+    /**
+     * JavaScript source directory.
+     */
+    @Parameter(property = "jsSourceDir", defaultValue = "js")
+    private String jsSourceDir;
+
+    /**
+     * JavaScript source file names list.
+     */
+    @Parameter(property = "jsSourceFiles", alias = "jsFiles")
+    private ArrayList<String> jsSourceFiles;
+
+    /**
+     * JavaScript files to include. Specified as fileset patterns which are relative to the JavaScript source directory.
+     *
+     * @since 1.2
+     */
+    @Parameter(property = "jsSourceIncludes", alias = "jsIncludes")
+    private ArrayList<String> jsSourceIncludes;
+
+    /**
+     * JavaScript files to exclude. Specified as fileset patterns which are relative to the JavaScript source directory.
+     *
+     * @since 1.2
+     */
+    @Parameter(property = "jsSourceExcludes", alias = "jsExcludes")
+    private ArrayList<String> jsSourceExcludes;
+
+    /**
+     * JavaScript target directory. Takes the same value as {@code jsSourceDir} when empty.
+     *
+     * @since 1.3.2
+     */
+    @Parameter(property = "jsTargetDir")
+    private String jsTargetDir;
+
+    /**
+     * JavaScript output file name.
+     */
+    @Parameter(property = "jsFinalFile", defaultValue = "script.js")
+    private String jsFinalFile;
+
+    /**
+     * Define the JavaScript compressor engine to use.<br/>
+     * Possible values are:
+     * <ul>
+     * <li>{@code YUI}: <a href="http://yui.github.io/yuicompressor/">YUI Compressor</a></li>
+     * <li>{@code CLOSURE}: <a href="https://developers.google.com/closure/compiler/">Google Closure Compiler</a></li>
+     * </ul>
+     *
+     * @since 1.6
+     */
+    @Parameter(property = "jsEngine", defaultValue = "YUI")
+    private Engine jsEngine;
+
+    /* *************************** */
+    /* YUI Compressor Only Options */
+    /* *************************** */
+
+    /**
+     * Some source control tools don't like files containing lines longer than, say 8000 characters. The line-break
+     * option is used in that case to split long lines after a specific column. It can also be used to make the code
+     * more readable and easier to debug. Specify {@code 0} to get a line break after each semi-colon in JavaScript, and
+     * after each rule in CSS. Specify {@code -1} to disallow line breaks.
+     *
+     * @deprecated Use {@link #yuiLineBreak} instead.
+     */
+    @Deprecated
+    @Parameter(property = "linebreak")
+    private Integer linebreak;
+
+    /**
+     * Some source control tools don't like files containing lines longer than, say 8000 characters. The line-break
+     * option is used in that case to split long lines after a specific column. It can also be used to make the code
+     * more readable and easier to debug. Specify {@code 0} to get a line break after each semi-colon in JavaScript, and
+     * after each rule in CSS. Specify {@code -1} to disallow line breaks.
+     */
+    @Parameter(property = "yuiLineBreak", defaultValue = "-1")
+    private int yuiLineBreak;
+
+    /**
+     * Obfuscate local symbols in addition to minification.
+     *
+     * @deprecated Use {@link #yuiNoMunge} instead.
+     */
+    @Deprecated
+    @Parameter(property = "munge")
+    private Boolean munge;
+
+    /**
+     * Minify only. Do not obfuscate local symbols.
+     */
+    @Parameter(property = "yuiNoMunge", defaultValue = "false")
+    private boolean yuiNoMunge;
+
+    /**
+     * Preserve unnecessary semicolons (such as right before a '}'). This option is useful when compressed code has to
+     * be run through JSLint.
+     *
+     * @deprecated Use {@link #yuiPreserveSemicolons} instead.
+     */
+    @Deprecated
+    @Parameter(property = "preserveAllSemiColons")
+    private Boolean preserveAllSemiColons;
+
+    /**
+     * Preserve unnecessary semicolons (such as right before a '}'). This option is useful when compressed code has to
+     * be run through JSLint.
+     */
+    @Parameter(property = "yuiPreserveSemicolons", defaultValue = "false")
+    private boolean yuiPreserveSemicolons;
+
+    /**
+     * Disable all the built-in micro-optimizations.
+     *
+     * @deprecated Use {@link #yuiDisableOptimizations} instead.
+     */
+    @Deprecated
+    @Parameter(property = "disableOptimizations")
+    private Boolean disableOptimizations;
+
+    /**
+     * Disable all the built-in micro-optimizations.
+     */
+    @Parameter(property = "yuiDisableOptimizations", defaultValue = "false")
+    private boolean yuiDisableOptimizations;
+
+    /* ************************************ */
+    /* Google Closure Compiler Only Options */
+    /* ************************************ */
+
+    /**
+     * Refers to which version of ECMAScript to assume when checking for errors in your code.<br/>
+     * Possible values are:
+     * <ul>
+     * <li>{@code ECMASCRIPT3}: Checks code assuming ECMAScript 3 compliance, and gives errors for code using features
+     * only present in ECMAScript 5.</li>
+     * <li>{@code ECMASCRIPT5}: Checks code assuming ECMAScript 5 compliance, allowing new features not present in
+     * ECMAScript 3.</li>
+     * <li>{@code ECMASCRIPT5_STRICT}: Like {@code ECMASCRIPT5} but assumes compliance with strict mode ('use strict';).
+     * </li>
+     * </ul>
+     *
+     * @since 1.7.2
+     */
+    @Parameter(property = "closureLanguageIn", defaultValue = "ECMASCRIPT3")
+    private LanguageMode closureLanguage;
+
+    /**
+     * The degree of compression and optimization to apply to your JavaScript.<br/>
+     * There are three possible compilation levels:
+     * <ul>
+     * <li>{@code WHITESPACE_ONLY}: Just removes whitespace and comments from your JavaScript.</li>
+     * <li>{@code SIMPLE_OPTIMIZATIONS}: Performs compression and optimization that does not interfere with the
+     * interaction between the compiled JavaScript and other JavaScript. This level renames only local variables.</li>
+     * <li>{@code ADVANCED_OPTIMIZATIONS}: Achieves the highest level of compression by renaming symbols in your
+     * JavaScript. When using {@code ADVANCED_OPTIMIZATIONS} compilation you must perform extra steps to preserve
+     * references to external symbols. See <a href="/closure/compiler/docs/api-tutorial3">Advanced Compilation and
+     * Externs</a> for more information about {@code ADVANCED_OPTIMIZATIONS}.</li>
+     * </ul>
+     *
+     * @since 1.7.2
+     */
+    @Parameter(property = "closureCompilationLevel", defaultValue = "SIMPLE_OPTIMIZATIONS")
+    private CompilationLevel closureCompilationLevel;
+
+    /**
+     * List of JavaScript files containing code that declares function names or other symbols. Use
+     * {@code closureExterns} to preserve symbols that are defined outside of the code you are compiling. The
+     * {@code closureExterns} parameter only has an effect if you are using a {@code CompilationLevel} of
+     * {@code ADVANCED_OPTIMIZATIONS}.<br/>
+     * These file names are relative to {@link #webappSourceDir} directory.
+     *
+     * @since 1.7.2
+     */
+    @Parameter(property = "closureExterns")
+    private ArrayList<String> closureExterns;
+
+    /**
+     * <p>
+     * Use default externs provided with Closure Compiler.
+     * </p>
+     * <p>
+     * For the complete list of externs please visit:<br />
+     * <a href="https://github.com/google/closure-compiler/tree/master/externs">https://github.com/google/closure-
+     * compiler/tree/master/externs</a>
+     * </p>
+     *
+     * @since 1.7.4
+     */
+    @Parameter(property = "closureUseDefaultExterns", defaultValue = "false")
+    private boolean closureUseDefaultExterns;
+
+    /**
+     * <p>
+     * Collects information mapping the generated (compiled) source back to its original source for debugging purposes.
+     * </p>
+     * <p>
+     * Please visit <a
+     * href="https://docs.google.com/document/d/1U1RGAehQwRypUTovF1KRlpiOFze0b-_2gc6fAH0KY0k/edit">Source Map Revision 3
+     * Proposal</a> for more information.
+     * </p>
+     *
+     * @since 1.7.3
+     */
+    @Parameter(property = "closureCreateSourceMap", defaultValue = "false")
+    private boolean closureCreateSourceMap;
+
+    /**
+     * <p>
+     * Enables or disables sorting mode for Closure Library dependencies.
+     * </p>
+     * <p>
+     * If true, automatically sort dependencies so that a file that {@code goog.provides} symbol X will always come
+     * before a file that {@code goog.requires} symbol X.
+     * </p>
+     *
+     * @since 1.7.4
+     */
+    @Parameter(property = "closureSortDependencies", defaultValue = "false")
+    private boolean closureSortDependencies;
+
+    /**
+     * Generate {@code $inject} properties for AngularJS for functions annotated with {@code @ngInject}.
+     *
+     * @since 1.7.3
+     */
+    @Parameter(property = "closureAngularPass", defaultValue = "false")
+    private boolean closureAngularPass;
+
+    /**
+     * Executed when the goal is invoked, it will first invoke a parallel lifecycle, ending at the given phase.
+     */
+    @Override
+    public void execute() throws MojoExecutionException, MojoFailureException {
+        checkDeprecatedOptions();
+
+        if (skipMerge && skipMinify) {
+            getLog().warn("Both merge and minify steps are configured to be skipped.");
+            return;
+        }
+
+        fillOptionalValues();
+        YuiConfig yuiConfig = fillYuiConfig();
+        ClosureConfig closureConfig = fillClosureConfig();
+
+        Collection<ProcessFilesTask> processFilesTasks = null;
+        try {
+            processFilesTasks = buildTasks(yuiConfig, closureConfig);
+        } catch (FileNotFoundException e) {
+            Throwables.propagate(e);
+        }
+
+        final ExecutorService executor = Executors.newFixedThreadPool(processFilesTasks.size());
+
+        try {
+            List<Future<Object>> futures = executor.invokeAll(processFilesTasks);
+            for (Future<Object> future : futures) {
+                try {
+                    future.get();
+                } catch (ExecutionException e) {
+                    throw new MojoExecutionException(e.getMessage(), e);
+                }
+            }
+            executor.shutdown();
+        } catch (InterruptedException e) {
+            executor.shutdownNow();
+            throw new MojoExecutionException(e.getMessage(), e);
+        }
+    }
+
+    private Collection<ProcessFilesTask> buildTasks(YuiConfig yuiConfig, ClosureConfig closureConfig) throws MojoFailureException, FileNotFoundException {
+
+        final List<ProcessFilesTask> tasks = newArrayList();
+
+        /*
+         * if we have a bundleConfiguration defined, attempt to use that...
+         */
+        if (!Strings.isNullOrEmpty(bundleConfiguration)) {
+            AggregationConfiguration configuration;
+            try {
+                configuration = new Gson().fromJson(new FileReader(bundleConfiguration), AggregationConfiguration.class);
+            } catch (FileNotFoundException e) {
+                throw new MojoFailureException("unable to open:" + bundleConfiguration, e);
+            }
+
+            for (Aggregation a : configuration.getBundles()) {
+                if (Aggregation.AggregationType.javascript.equals(a.getType())) {
+                    tasks.add(buildJavascriptTask(yuiConfig, closureConfig, a));
+                }
+                if (Aggregation.AggregationType.css.equals(a.getType())) {
+                    tasks.add(buildCssTask(yuiConfig, closureConfig, a));
+                }
+            }
+            return tasks;
+        }
+
+        /*
+         * ...Otherwise, fallback to the default behavior
+         */
+        final ProcessCSSFilesTask cssTask = ProcessCSSFilesTask.builder()
+                .setLog(getLog())
+                .setVerbose(debug)
+                .setBufferSize(bufferSize)
+                .setCharset(charset)
+                .setSuffix(suffix)
+                .setNosuffix(nosuffix)
+                .setSkipMerge(skipMerge)
+                .setSkipMinify(skipMinify)
+                .setWebappSourceDir(webappSourceDir)
+                .setWebappTargetDir(webappTargetDir)
+                .setInputDir(cssSourceDir)
+                .setSourceFiles(cssSourceFiles)
+                .setSourceIncludes(cssSourceIncludes)
+                .setSourceExcludes(cssSourceExcludes)
+                .setOutputDir(cssTargetDir)
+                .setOutputFilename(cssFinalFile)
+                .setEngine(cssEngine)
+                .setYuiConfig(yuiConfig)
+                .build();
+
+
+        final ProcessJSFilesTask javascriptTask = ProcessJSFilesTask.create()
+                .setLog(getLog())
+                .setVerbose(debug)
+                .setBufferSize(bufferSize)
+                .setCharset(charset)
+                .setSuffix(suffix)
+                .setNosuffix(nosuffix)
+                .setSkipMerge(skipMerge)
+                .setSkipMinify(skipMinify)
+                .setWebappSourceDir(webappSourceDir)
+                .setWebappTargetDir(webappTargetDir)
+                .setInputDir(jsSourceDir)
+                .setSourceFiles(jsSourceFiles)
+                .setSourceIncludes(jsSourceIncludes)
+                .setSourceExcludes(jsSourceExcludes)
+                .setOutputDir(jsTargetDir)
+                .setOutputFilename(jsFinalFile)
+                .setEngine(jsEngine)
+                .setYuiConfig(yuiConfig)
+                .setClosureConfig(closureConfig)
+                .build();
+
+        tasks.add(cssTask);
+        tasks.add(javascriptTask);
+        return tasks;
+    }
+
+    private ProcessFilesTask buildCssTask(YuiConfig yuiConfig, ClosureConfig closureConfig, Aggregation a) throws FileNotFoundException {
+        return ProcessCSSFilesTask.builder()
+                .setLog(getLog())
+                .setVerbose(debug)
+                .setBufferSize(bufferSize)
+                .setCharset(charset)
+                .setSuffix(suffix)
+                .setNosuffix(nosuffix)
+                .setSkipMerge(skipMerge)
+                .setSkipMinify(skipMinify)
+                .setWebappSourceDir(webappSourceDir)
+                .setWebappTargetDir(webappTargetDir)
+                .setInputDir(cssSourceDir)
+                .setSourceFiles(a.getFiles())
+                .setSourceIncludes(Collections.<String>emptyList())
+                .setSourceExcludes(Collections.<String>emptyList())
+                .setOutputDir(cssTargetDir)
+                .setOutputFilename(a.getName())
+                .setEngine(cssEngine)
+                .setYuiConfig(yuiConfig)
+                .build();
+    }
+
+    private ProcessFilesTask buildJavascriptTask(YuiConfig yuiConfig, ClosureConfig closureConfig, Aggregation a) throws FileNotFoundException {
+        return ProcessJSFilesTask.create()
+                .setLog(getLog())
+                .setVerbose(debug)
+                .setBufferSize(bufferSize)
+                .setCharset(charset)
+                .setSuffix(suffix)
+                .setNosuffix(nosuffix)
+                .setSkipMerge(skipMerge)
+                .setSkipMinify(skipMinify)
+                .setWebappSourceDir(webappSourceDir)
+                .setWebappTargetDir(webappTargetDir)
+                .setInputDir(jsSourceDir)
+                .setSourceFiles(a.getFiles())
+                .setSourceIncludes(Collections.<String>emptyList())
+                .setSourceExcludes(Collections.<String>emptyList())
+                .setOutputDir(jsTargetDir)
+                .setOutputFilename(a.getName())
+                .setEngine(jsEngine)
+                .setYuiConfig(yuiConfig)
+                .setClosureConfig(closureConfig)
+                .build();
+
+    }
+
+    private void checkDeprecatedOptions() {
+        if (debug == null) {
+            debug = verbose;
+        } else {
+            getLog().warn(
+                    "The option 'debug' is deprecated and will be removed on the next version. Use 'verbose' instead.");
+        }
+        if (linebreak == null) {
+            linebreak = yuiLineBreak;
+        } else {
+            getLog().warn(
+                    "The option 'linebreak' is deprecated and will be removed on the next version. Use 'yuiLineBreak' instead.");
+        }
+        if (munge == null) {
+            munge = !yuiNoMunge;
+        } else {
+            getLog().warn(
+                    "The option 'munge' is deprecated and will be removed on the next version. Use 'yuiNoMunge' instead.");
+        }
+        if (preserveAllSemiColons == null) {
+            preserveAllSemiColons = yuiPreserveSemicolons;
+        } else {
+            getLog().warn(
+                    "The option 'preserveAllSemiColons' is deprecated and will be removed on the next version. Use 'yuiPreserveSemicolons' instead.");
+        }
+        if (disableOptimizations == null) {
+            disableOptimizations = yuiDisableOptimizations;
+        } else {
+            getLog().warn(
+                    "The option 'disableOptimizations' is deprecated and will be removed on the next version. Use 'yuiDisableOptimizations' instead.");
+        }
+    }
+
+    private void fillOptionalValues() {
+        if (Strings.isNullOrEmpty(cssTargetDir)) {
+            cssTargetDir = cssSourceDir;
+        }
+        if (Strings.isNullOrEmpty(jsTargetDir)) {
+            jsTargetDir = jsSourceDir;
+        }
+        if (Strings.isNullOrEmpty(charset)) {
+            charset = Charset.defaultCharset().name();
+        }
+    }
+
+    private YuiConfig fillYuiConfig() {
+        return new YuiConfig(linebreak, munge, preserveAllSemiColons, disableOptimizations);
+    }
+
+    private ClosureConfig fillClosureConfig() {
+        DependencyOptions dependencyOptions = new DependencyOptions();
+        dependencyOptions.setDependencySorting(closureSortDependencies);
+
+        List<SourceFile> externs = new ArrayList<>();
+        for (String extern : closureExterns) {
+            externs.add(SourceFile.fromFile(webappSourceDir + File.separator + extern, Charset.forName(charset)));
+        }
+
+        return new ClosureConfig(closureLanguage, closureCompilationLevel, dependencyOptions, externs,
+                closureUseDefaultExterns, closureCreateSourceMap, closureAngularPass);
+    }
+}