--- conflicted
+++ resolved
@@ -1,355 +1,318 @@
-/*
- * Minify Maven Plugin
- * https://github.com/samaxes/minify-maven-plugin
- *
- * Copyright (c) 2009 samaxes.com
- *
- * Licensed under the Apache License, Version 2.0 (the "License");
- * you may not use this file except in compliance with the License.
- * You may obtain a copy of the License at
- *
- *      http://www.apache.org/licenses/LICENSE-2.0
- *
- * Unless required by applicable law or agreed to in writing, software
- * distributed under the License is distributed on an "AS IS" BASIS,
- * WITHOUT WARRANTIES OR CONDITIONS OF ANY KIND, either express or implied.
- * See the License for the specific language governing permissions and
- * limitations under the License.
- */
-package com.samaxes.maven.minify.plugin;
-
-<<<<<<< HEAD
-import com.samaxes.maven.minify.common.FilenameComparator;
-import com.samaxes.maven.minify.common.SourceFilesEnumeration;
-import com.samaxes.maven.minify.common.YuiConfig;
-import com.samaxes.maven.minify.plugin.MinifyMojo.Engine;
-=======
-import java.io.File;
-import java.io.FileInputStream;
-import java.io.FileNotFoundException;
-import java.io.FileOutputStream;
-import java.io.IOException;
-import java.io.InputStream;
-import java.io.InputStreamReader;
-import java.io.OutputStream;
-import java.io.OutputStreamWriter;
-import java.io.SequenceInputStream;
-import java.util.ArrayList;
-import java.util.Collections;
-import java.util.Comparator;
-import java.util.List;
-import java.util.concurrent.Callable;
-import java.util.zip.GZIPOutputStream;
-
->>>>>>> f7938325
-import org.apache.maven.plugin.logging.Log;
-import org.codehaus.plexus.util.DirectoryScanner;
-import org.codehaus.plexus.util.FileUtils;
-import org.codehaus.plexus.util.IOUtil;
-
-<<<<<<< HEAD
-import java.io.*;
-import java.util.ArrayList;
-import java.util.Collections;
-import java.util.List;
-import java.util.concurrent.Callable;
-import java.util.zip.GZIPOutputStream;
-=======
-import com.samaxes.maven.minify.common.SourceFilesEnumeration;
-import com.samaxes.maven.minify.common.YuiConfig;
-import com.samaxes.maven.minify.plugin.MinifyMojo.Engine;
->>>>>>> f7938325
-
-/**
- * Abstract class for merging and compressing a files list.
- */
-public abstract class ProcessFilesTask implements Callable<Object> {
-
-    public static final String TEMP_SUFFIX = ".tmp";
-
-    protected final Log log;
-
-    protected final boolean verbose;
-
-    protected final Integer bufferSize;
-
-    protected final String charset;
-
-    protected final String suffix;
-
-    protected final boolean nosuffix;
-
-    protected final boolean skipMerge;
-
-    protected final boolean skipMinify;
-
-    protected final Engine engine;
-
-    protected final YuiConfig yuiConfig;
-
-    private final File sourceDir;
-
-    private final File targetDir;
-
-    private final String mergedFilename;
-
-    private final List<File> files = new ArrayList<File>();
-
-    private final boolean sourceFilesEmpty;
-
-    private final boolean sourceIncludesEmpty;
-
-    /**
-     * Task constructor.
-     *
-     * @param log             Maven plugin log
-     * @param verbose         display additional info
-     * @param bufferSize      size of the buffer used to read source files
-     * @param charset         if a character set is specified, a byte-to-char variant allows the encoding to be selected.
-     *                        Otherwise, only byte-to-byte operations are used
-     * @param suffix          final file name suffix
-     * @param nosuffix        whether to use a suffix for the minified file name or not
-     * @param skipMerge       whether to skip the merge step or not
-     * @param skipMinify      whether to skip the minify step or not
-     * @param webappSourceDir web resources source directory
-     * @param webappTargetDir web resources target directory
-<<<<<<< HEAD
-     * @param inputDir        directory containing source files
-     * @param sourceFiles     list of source files to include
-     * @param sourceIncludes  list of source files to include
-     * @param sourceExcludes  list of source files to exclude
-     * @param outputDir       directory to write the final file
-     * @param outputFilename  the output file name
-     * @param engine          minify processor engine selected
-     * @param yuiConfig       YUI Compressor configuration
-     */
-    public ProcessFilesTask(Log log, boolean verbose, Integer bufferSize, String charset, String suffix,
-                            boolean nosuffix, boolean skipMerge, boolean skipMinify, String webappSourceDir, String webappTargetDir,
-                            String inputDir, List<String> sourceFiles, List<String> sourceIncludes, List<String> sourceExcludes,
-                            String outputDir, String outputFilename, Engine engine, YuiConfig yuiConfig) {
-=======
-     * @param inputDir directory containing source files
-     * @param sourceFiles list of source files to include
-     * @param sourceIncludes list of source files to include
-     * @param sourceExcludes list of source files to exclude
-     * @param outputDir directory to write the final file
-     * @param outputFilename the output file name
-     * @param engine minify processor engine selected
-     * @param yuiConfig YUI Compressor configuration
-     * @throws FileNotFoundException when the given source file does not exist
-     */
-    public ProcessFilesTask(Log log, boolean verbose, Integer bufferSize, String charset, String suffix,
-            boolean nosuffix, boolean skipMerge, boolean skipMinify, String webappSourceDir, String webappTargetDir,
-            String inputDir, List<String> sourceFiles, List<String> sourceIncludes, List<String> sourceExcludes,
-            String outputDir, String outputFilename, Engine engine, YuiConfig yuiConfig) throws FileNotFoundException {
->>>>>>> f7938325
-        this.log = log;
-        this.verbose = verbose;
-        this.bufferSize = bufferSize;
-        this.charset = charset;
-        this.suffix = suffix + ".";
-        this.nosuffix = nosuffix;
-        this.skipMerge = skipMerge;
-        this.skipMinify = skipMinify;
-        this.engine = engine;
-        this.yuiConfig = yuiConfig;
-
-        this.sourceDir = new File(webappSourceDir + File.separator + inputDir);
-        this.targetDir = new File(webappTargetDir + File.separator + outputDir);
-        this.mergedFilename = outputFilename;
-        for (String sourceFilename : sourceFiles) {
-            addNewSourceFile(mergedFilename, sourceFilename);
-        }
-        for (File sourceInclude : getFilesToInclude(sourceIncludes, sourceExcludes)) {
-            if (!files.contains(sourceInclude)) {
-                addNewSourceFile(mergedFilename, sourceInclude);
-            }
-        }
-        this.sourceFilesEmpty = sourceFiles.isEmpty();
-        this.sourceIncludesEmpty = sourceIncludes.isEmpty();
-    }
-
-    /**
-     * Method executed by the thread.
-     *
-     * @throws IOException when the merge or minify steps fail
-     */
-    @Override
-    public Object call() throws IOException {
-        synchronized (log) {
-            String fileType = (this instanceof ProcessCSSFilesTask) ? "CSS" : "JavaScript";
-            log.info("Starting " + fileType + " task:");
-
-            if (!files.isEmpty() && (targetDir.exists() || targetDir.mkdirs())) {
-                if (skipMerge) {
-                    log.info("Skipping the merge step...");
-                    String sourceBasePath = sourceDir.getAbsolutePath();
-
-                    for (File mergedFile : files) {
-                        // Create folders to preserve sub-directory structure when only minifying
-                        String originalPath = mergedFile.getAbsolutePath();
-                        String subPath = originalPath.substring(sourceBasePath.length(),
-                                originalPath.lastIndexOf(File.separator));
-                        File targetPath = new File(targetDir.getAbsolutePath() + subPath);
-                        targetPath.mkdirs();
-
-                        File minifiedFile = new File(targetPath, (nosuffix) ? mergedFile.getName()
-                                : FileUtils.basename(mergedFile.getName()) + suffix
-                                + FileUtils.getExtension(mergedFile.getName()));
-                        minify(mergedFile, minifiedFile);
-                    }
-                } else if (skipMinify) {
-                    File mergedFile = new File(targetDir, mergedFilename);
-                    merge(mergedFile);
-                    log.info("Skipping the minify step...");
-                } else {
-                    File mergedFile = new File(targetDir, (nosuffix) ? mergedFilename + TEMP_SUFFIX : mergedFilename);
-                    mergedFile.getParentFile().mkdirs();
-                    merge(mergedFile);
-                    File minifiedFile = new File(targetDir, (nosuffix) ? mergedFilename
-                            : FileUtils.basename(mergedFilename) + suffix + FileUtils.getExtension(mergedFilename));
-                    minifiedFile.getParentFile().mkdirs();
-                    minify(mergedFile, minifiedFile);
-                    if (nosuffix) {
-                        if (!mergedFile.delete()) {
-                            mergedFile.deleteOnExit();
-                        }
-                    }
-                }
-                log.info("");
-            } else if (!sourceFilesEmpty || !sourceIncludesEmpty) {
-                // 'files' list will be empty if source file paths or names added to the project's POM are invalid.
-                log.error("No valid " + fileType + " source files found to process.");
-            }
-        }
-
-        return null;
-    }
-
-    /**
-     * Merges a list of source files.
-     *
-     * @param mergedFile output file resulting from the merged step
-     * @throws IOException when the merge step fails
-     */
-    protected void merge(File mergedFile) throws IOException {
-        try (InputStream sequence = new SequenceInputStream(new SourceFilesEnumeration(log, files, verbose));
-             OutputStream out = new FileOutputStream(mergedFile);
-             InputStreamReader sequenceReader = new InputStreamReader(sequence, charset);
-             OutputStreamWriter outWriter = new OutputStreamWriter(out, charset)) {
-            log.info("Creating the merged file [" + ((verbose) ? mergedFile.getPath() : mergedFile.getName()) + "].");
-
-            IOUtil.copy(sequenceReader, outWriter, bufferSize);
-        } catch (IOException e) {
-            log.error("Failed to concatenate files.", e);
-            throw e;
-        }
-    }
-
-    /**
-     * Minifies a source file.
-     *
-     * @param mergedFile   input file resulting from the merged step
-     * @param minifiedFile output file resulting from the minify step
-     * @throws IOException when the minify step fails
-     */
-    abstract void minify(File mergedFile, File minifiedFile) throws IOException;
-
-    /**
-     * Logs compression gains.
-     *
-     * @param mergedFile   input file resulting from the merged step
-     * @param minifiedFile output file resulting from the minify step
-     */
-    void logCompressionGains(File mergedFile, File minifiedFile) {
-        try {
-            File temp = File.createTempFile(minifiedFile.getName(), ".gz");
-
-            try (InputStream in = new FileInputStream(minifiedFile);
-                 OutputStream out = new FileOutputStream(temp);
-                 GZIPOutputStream outGZIP = new GZIPOutputStream(out)) {
-                IOUtil.copy(in, outGZIP, bufferSize);
-            }
-
-            log.info("Uncompressed size: " + mergedFile.length() + " bytes.");
-            log.info("Compressed size: " + minifiedFile.length() + " bytes minified (" + temp.length()
-                    + " bytes gzipped).");
-
-            temp.deleteOnExit();
-        } catch (IOException e) {
-            log.debug("Failed to calculate the gzipped file size.", e);
-        }
-    }
-
-    /**
-     * Logs an addition of a new source file.
-     *
-     * @param finalFilename  the final file name
-     * @param sourceFilename the source file name
-     * @throws FileNotFoundException when the given source file does not exist
-     */
-    private void addNewSourceFile(String finalFilename, String sourceFilename) throws FileNotFoundException {
-        File sourceFile = new File(sourceDir, sourceFilename);
-
-        addNewSourceFile(finalFilename, sourceFile);
-    }
-
-    /**
-     * Logs an addition of a new source file.
-     *
-     * @param finalFilename the final file name
-<<<<<<< HEAD
-     * @param sourceFile    the source file
-=======
-     * @param sourceFile the source file
-     * @throws FileNotFoundException when the given source file does not exist
->>>>>>> f7938325
-     */
-    private void addNewSourceFile(String finalFilename, File sourceFile) throws FileNotFoundException {
-        if (sourceFile.exists()) {
-            if (finalFilename.equalsIgnoreCase(sourceFile.getName())) {
-                log.warn("The source file [" + ((verbose) ? sourceFile.getPath() : sourceFile.getName())
-                        + "] has the same name as the final file.");
-            }
-            log.debug("Adding source file [" + ((verbose) ? sourceFile.getPath() : sourceFile.getName()) + "].");
-            files.add(sourceFile);
-        } else {
-            throw new FileNotFoundException("The source file ["
-                    + ((verbose) ? sourceFile.getPath() : sourceFile.getName()) + "] does not exist.");
-        }
-    }
-
-    /**
-     * Returns the files to copy. Default exclusions are used when the excludes list is empty.
-     *
-     * @param includes list of source files to include
-     * @param excludes list of source files to exclude
-     * @return the files to copy
-     */
-    private List<File> getFilesToInclude(List<String> includes, List<String> excludes) {
-        List<File> includedFiles = new ArrayList<File>();
-
-        if (includes != null && !includes.isEmpty()) {
-            DirectoryScanner scanner = new DirectoryScanner();
-
-            scanner.setIncludes(includes.toArray(new String[0]));
-            scanner.setExcludes(excludes.toArray(new String[0]));
-            scanner.addDefaultExcludes();
-            scanner.setBasedir(sourceDir);
-            scanner.scan();
-
-            for (String includedFilename : scanner.getIncludedFiles()) {
-                includedFiles.add(new File(sourceDir, includedFilename));
-            }
-
-            Collections.sort(includedFiles, new Comparator<File>() {
-                @Override
-                public int compare(File o1, File o2) {
-                    return o1.getName().compareToIgnoreCase(o2.getName());
-                }
-            });
-        }
-
-        return includedFiles;
-    }
-}
+/*
+ * Minify Maven Plugin
+ * https://github.com/samaxes/minify-maven-plugin
+ *
+ * Copyright (c) 2009 samaxes.com
+ *
+ * Licensed under the Apache License, Version 2.0 (the "License");
+ * you may not use this file except in compliance with the License.
+ * You may obtain a copy of the License at
+ *
+ *      http://www.apache.org/licenses/LICENSE-2.0
+ *
+ * Unless required by applicable law or agreed to in writing, software
+ * distributed under the License is distributed on an "AS IS" BASIS,
+ * WITHOUT WARRANTIES OR CONDITIONS OF ANY KIND, either express or implied.
+ * See the License for the specific language governing permissions and
+ * limitations under the License.
+ */
+package com.samaxes.maven.minify.plugin;
+
+import java.io.File;
+import java.io.FileInputStream;
+import java.io.FileNotFoundException;
+import java.io.FileOutputStream;
+import java.io.IOException;
+import java.io.InputStream;
+import java.io.InputStreamReader;
+import java.io.OutputStream;
+import java.io.OutputStreamWriter;
+import java.io.SequenceInputStream;
+import java.util.ArrayList;
+import java.util.Collections;
+import java.util.Comparator;
+import java.util.List;
+import java.util.concurrent.Callable;
+import java.util.zip.GZIPOutputStream;
+
+import org.apache.maven.plugin.logging.Log;
+import org.codehaus.plexus.util.DirectoryScanner;
+import org.codehaus.plexus.util.FileUtils;
+import org.codehaus.plexus.util.IOUtil;
+
+import com.samaxes.maven.minify.common.SourceFilesEnumeration;
+import com.samaxes.maven.minify.common.YuiConfig;
+import com.samaxes.maven.minify.plugin.MinifyMojo.Engine;
+
+/**
+ * Abstract class for merging and compressing a files list.
+ */
+public abstract class ProcessFilesTask implements Callable<Object> {
+
+    public static final String TEMP_SUFFIX = ".tmp";
+
+    protected final Log log;
+
+    protected final boolean verbose;
+
+    protected final Integer bufferSize;
+
+    protected final String charset;
+
+    protected final String suffix;
+
+    protected final boolean nosuffix;
+
+    protected final boolean skipMerge;
+
+    protected final boolean skipMinify;
+
+    protected final Engine engine;
+
+    protected final YuiConfig yuiConfig;
+
+    private final File sourceDir;
+
+    private final File targetDir;
+
+    private final String mergedFilename;
+
+    private final List<File> files = new ArrayList<File>();
+
+    private final boolean sourceFilesEmpty;
+
+    private final boolean sourceIncludesEmpty;
+
+    /**
+     * Task constructor.
+     *
+     * @param log             Maven plugin log
+     * @param verbose         display additional info
+     * @param bufferSize      size of the buffer used to read source files
+     * @param charset         if a character set is specified, a byte-to-char variant allows the encoding to be selected.
+     *                        Otherwise, only byte-to-byte operations are used
+     * @param suffix          final file name suffix
+     * @param nosuffix        whether to use a suffix for the minified file name or not
+     * @param skipMerge       whether to skip the merge step or not
+     * @param skipMinify      whether to skip the minify step or not
+     * @param webappSourceDir web resources source directory
+     * @param webappTargetDir web resources target directory
+     * @param inputDir        directory containing source files
+     * @param sourceFiles     list of source files to include
+     * @param sourceIncludes  list of source files to include
+     * @param sourceExcludes  list of source files to exclude
+     * @param outputDir       directory to write the final file
+     * @param outputFilename  the output file name
+     * @param engine          minify processor engine selected
+     * @param yuiConfig       YUI Compressor configuration
+     */
+    public ProcessFilesTask(Log log, boolean verbose, Integer bufferSize, String charset, String suffix,
+            boolean nosuffix, boolean skipMerge, boolean skipMinify, String webappSourceDir, String webappTargetDir,
+            String inputDir, List<String> sourceFiles, List<String> sourceIncludes, List<String> sourceExcludes,
+            String outputDir, String outputFilename, Engine engine, YuiConfig yuiConfig) throws FileNotFoundException {
+        this.log = log;
+        this.verbose = verbose;
+        this.bufferSize = bufferSize;
+        this.charset = charset;
+        this.suffix = suffix + ".";
+        this.nosuffix = nosuffix;
+        this.skipMerge = skipMerge;
+        this.skipMinify = skipMinify;
+        this.engine = engine;
+        this.yuiConfig = yuiConfig;
+
+        this.sourceDir = new File(webappSourceDir + File.separator + inputDir);
+        this.targetDir = new File(webappTargetDir + File.separator + outputDir);
+        this.mergedFilename = outputFilename;
+        for (String sourceFilename : sourceFiles) {
+            addNewSourceFile(mergedFilename, sourceFilename);
+        }
+        for (File sourceInclude : getFilesToInclude(sourceIncludes, sourceExcludes)) {
+            if (!files.contains(sourceInclude)) {
+                addNewSourceFile(mergedFilename, sourceInclude);
+            }
+        }
+        this.sourceFilesEmpty = sourceFiles.isEmpty();
+        this.sourceIncludesEmpty = sourceIncludes.isEmpty();
+    }
+
+    /**
+     * Method executed by the thread.
+     *
+     * @throws IOException when the merge or minify steps fail
+     */
+    @Override
+    public Object call() throws IOException {
+        synchronized (log) {
+            String fileType = (this instanceof ProcessCSSFilesTask) ? "CSS" : "JavaScript";
+            log.info("Starting " + fileType + " task:");
+
+            if (!files.isEmpty() && (targetDir.exists() || targetDir.mkdirs())) {
+                if (skipMerge) {
+                    log.info("Skipping the merge step...");
+                    String sourceBasePath = sourceDir.getAbsolutePath();
+
+                    for (File mergedFile : files) {
+                        // Create folders to preserve sub-directory structure when only minifying
+                        String originalPath = mergedFile.getAbsolutePath();
+                        String subPath = originalPath.substring(sourceBasePath.length(),
+                                originalPath.lastIndexOf(File.separator));
+                        File targetPath = new File(targetDir.getAbsolutePath() + subPath);
+                        targetPath.mkdirs();
+
+                        File minifiedFile = new File(targetPath, (nosuffix) ? mergedFile.getName()
+                                : FileUtils.basename(mergedFile.getName()) + suffix
+                                + FileUtils.getExtension(mergedFile.getName()));
+                        minify(mergedFile, minifiedFile);
+                    }
+                } else if (skipMinify) {
+                    File mergedFile = new File(targetDir, mergedFilename);
+                    merge(mergedFile);
+                    log.info("Skipping the minify step...");
+                } else {
+                    File mergedFile = new File(targetDir, (nosuffix) ? mergedFilename + TEMP_SUFFIX : mergedFilename);
+                    mergedFile.getParentFile().mkdirs();
+                    merge(mergedFile);
+                    File minifiedFile = new File(targetDir, (nosuffix) ? mergedFilename
+                            : FileUtils.basename(mergedFilename) + suffix + FileUtils.getExtension(mergedFilename));
+                    minifiedFile.getParentFile().mkdirs();
+                    minify(mergedFile, minifiedFile);
+                    if (nosuffix) {
+                        if (!mergedFile.delete()) {
+                            mergedFile.deleteOnExit();
+                        }
+                    }
+                }
+                log.info("");
+            } else if (!sourceFilesEmpty || !sourceIncludesEmpty) {
+                // 'files' list will be empty if source file paths or names added to the project's POM are invalid.
+                log.error("No valid " + fileType + " source files found to process.");
+            }
+        }
+
+        return null;
+    }
+
+    /**
+     * Merges a list of source files.
+     *
+     * @param mergedFile output file resulting from the merged step
+     * @throws IOException when the merge step fails
+     */
+    protected void merge(File mergedFile) throws IOException {
+        try (InputStream sequence = new SequenceInputStream(new SourceFilesEnumeration(log, files, verbose));
+             OutputStream out = new FileOutputStream(mergedFile);
+             InputStreamReader sequenceReader = new InputStreamReader(sequence, charset);
+             OutputStreamWriter outWriter = new OutputStreamWriter(out, charset)) {
+            log.info("Creating the merged file [" + ((verbose) ? mergedFile.getPath() : mergedFile.getName()) + "].");
+
+            IOUtil.copy(sequenceReader, outWriter, bufferSize);
+        } catch (IOException e) {
+            log.error("Failed to concatenate files.", e);
+            throw e;
+        }
+    }
+
+    /**
+     * Minifies a source file.
+     *
+     * @param mergedFile   input file resulting from the merged step
+     * @param minifiedFile output file resulting from the minify step
+     * @throws IOException when the minify step fails
+     */
+    abstract void minify(File mergedFile, File minifiedFile) throws IOException;
+
+    /**
+     * Logs compression gains.
+     *
+     * @param mergedFile   input file resulting from the merged step
+     * @param minifiedFile output file resulting from the minify step
+     */
+    void logCompressionGains(File mergedFile, File minifiedFile) {
+        try {
+            File temp = File.createTempFile(minifiedFile.getName(), ".gz");
+
+            try (InputStream in = new FileInputStream(minifiedFile);
+                 OutputStream out = new FileOutputStream(temp);
+                 GZIPOutputStream outGZIP = new GZIPOutputStream(out)) {
+                IOUtil.copy(in, outGZIP, bufferSize);
+            }
+
+            log.info("Uncompressed size: " + mergedFile.length() + " bytes.");
+            log.info("Compressed size: " + minifiedFile.length() + " bytes minified (" + temp.length()
+                    + " bytes gzipped).");
+
+            temp.deleteOnExit();
+        } catch (IOException e) {
+            log.debug("Failed to calculate the gzipped file size.", e);
+        }
+    }
+
+    /**
+     * Logs an addition of a new source file.
+     *
+     * @param finalFilename  the final file name
+     * @param sourceFilename the source file name
+     * @throws FileNotFoundException when the given source file does not exist
+     */
+    private void addNewSourceFile(String finalFilename, String sourceFilename) throws FileNotFoundException {
+        File sourceFile = new File(sourceDir, sourceFilename);
+
+        addNewSourceFile(finalFilename, sourceFile);
+    }
+
+    /**
+     * Logs an addition of a new source file.
+     *
+     * @param finalFilename the final file name
+     * @param sourceFile the source file
+     * @throws FileNotFoundException when the given source file does not exist
+     */
+    private void addNewSourceFile(String finalFilename, File sourceFile) throws FileNotFoundException {
+        if (sourceFile.exists()) {
+            if (finalFilename.equalsIgnoreCase(sourceFile.getName())) {
+                log.warn("The source file [" + ((verbose) ? sourceFile.getPath() : sourceFile.getName())
+                        + "] has the same name as the final file.");
+            }
+            log.debug("Adding source file [" + ((verbose) ? sourceFile.getPath() : sourceFile.getName()) + "].");
+            files.add(sourceFile);
+        } else {
+            throw new FileNotFoundException("The source file ["
+                    + ((verbose) ? sourceFile.getPath() : sourceFile.getName()) + "] does not exist.");
+        }
+    }
+
+    /**
+     * Returns the files to copy. Default exclusions are used when the excludes list is empty.
+     *
+     * @param includes list of source files to include
+     * @param excludes list of source files to exclude
+     * @return the files to copy
+     */
+    private List<File> getFilesToInclude(List<String> includes, List<String> excludes) {
+        List<File> includedFiles = new ArrayList<File>();
+
+        if (includes != null && !includes.isEmpty()) {
+            DirectoryScanner scanner = new DirectoryScanner();
+
+            scanner.setIncludes(includes.toArray(new String[0]));
+            scanner.setExcludes(excludes.toArray(new String[0]));
+            scanner.addDefaultExcludes();
+            scanner.setBasedir(sourceDir);
+            scanner.scan();
+
+            for (String includedFilename : scanner.getIncludedFiles()) {
+                includedFiles.add(new File(sourceDir, includedFilename));
+            }
+
+            Collections.sort(includedFiles, new Comparator<File>() {
+                @Override
+                public int compare(File o1, File o2) {
+                    return o1.getName().compareToIgnoreCase(o2.getName());
+                }
+            });
+        }
+
+        return includedFiles;
+    }
+}