<<<<<<< HEAD
/*
 * Minify Maven Plugin
 * https://github.com/samaxes/minify-maven-plugin
 *
 * Copyright (c) 2009 samaxes.com
 *
 * Licensed under the Apache License, Version 2.0 (the "License");
 * you may not use this file except in compliance with the License.
 * You may obtain a copy of the License at
 *
 *      http://www.apache.org/licenses/LICENSE-2.0
 *
 * Unless required by applicable law or agreed to in writing, software
 * distributed under the License is distributed on an "AS IS" BASIS,
 * WITHOUT WARRANTIES OR CONDITIONS OF ANY KIND, either express or implied.
 * See the License for the specific language governing permissions and
 * limitations under the License.
 */
package com.samaxes.maven.minify.plugin;

import com.google.common.collect.Lists;
import com.google.javascript.jscomp.*;
import com.google.javascript.jscomp.Compiler;
import com.samaxes.maven.minify.common.ClosureConfig;
import com.samaxes.maven.minify.common.JavaScriptErrorReporter;
import com.samaxes.maven.minify.common.YuiConfig;
import com.samaxes.maven.minify.plugin.MinifyMojo.Engine;
import com.yahoo.platform.yui.compressor.JavaScriptCompressor;
import org.apache.maven.plugin.logging.Log;
import org.mozilla.javascript.EvaluatorException;

import java.io.*;
import java.util.List;
import java.util.Map;

/**
 * Task for merging and compressing JavaScript files.
 */
public class ProcessJSFilesTask extends ProcessFilesTask {

    private final ClosureConfig closureConfig;

    /**
     * Task constructor.
     *
     * @param log             Maven plugin log
     * @param verbose         display additional info
     * @param bufferSize      size of the buffer used to read source files
     * @param charset         if a character set is specified, a byte-to-char variant allows the encoding to be selected.
     *                        Otherwise, only byte-to-byte operations are used
     * @param suffix          final file name suffix
     * @param nosuffix        whether to use a suffix for the minified file name or not
     * @param skipMerge       whether to skip the merge step or not
     * @param skipMinify      whether to skip the minify step or not
     * @param webappSourceDir web resources source directory
     * @param webappTargetDir web resources target directory
     * @param inputDir        directory containing source files
     * @param sourceFiles     list of source files to include
     * @param sourceIncludes  list of source files to include
     * @param sourceExcludes  list of source files to exclude
     * @param outputDir       directory to write the final file
     * @param outputFilename  the output file name
     * @param engine          minify processor engine selected
     * @param yuiConfig       YUI Compressor configuration
     * @param closureConfig   Google Closure Compiler configuration
     * @throws FileNotFoundException when the given source file does not exist
     */
    public ProcessJSFilesTask(Log log, boolean verbose, Integer bufferSize, String charset, String suffix,
                              boolean nosuffix, boolean skipMerge, boolean skipMinify, String webappSourceDir,
                              String webappTargetDir, String inputDir, List<String> sourceFiles,
                              List<String> sourceIncludes, List<String> sourceExcludes, String outputDir,
                              String outputFilename, Engine engine, YuiConfig yuiConfig, ClosureConfig closureConfig)
            throws FileNotFoundException {
        super(log, verbose, bufferSize, charset, suffix, nosuffix, skipMerge, skipMinify, webappSourceDir,
                webappTargetDir, inputDir, sourceFiles, sourceIncludes, sourceExcludes, outputDir, outputFilename,
                engine, yuiConfig);

        this.closureConfig = closureConfig;
    }

    /**
     * Minifies a JavaScript file. Create missing parent directories if needed.
     *
     * @param mergedFile   input file resulting from the merged step
     * @param minifiedFile output file resulting from the minify step
     * @throws IOException when the minify step fails
     */
    @Override
    protected void minify(File mergedFile, File minifiedFile) throws IOException {
        minifiedFile.getParentFile().mkdirs();

        try (InputStream in = new FileInputStream(mergedFile);
             OutputStream out = new FileOutputStream(minifiedFile);
             InputStreamReader reader = new InputStreamReader(in, charset);
             OutputStreamWriter writer = new OutputStreamWriter(out, charset)) {
            log.info("Creating the minified file [" + ((verbose) ? minifiedFile.getPath() : minifiedFile.getName()) + "].");

            switch (engine) {
                case CLOSURE:
                    log.debug("Using Google Closure Compiler engine.");

                    CompilerOptions options = new CompilerOptions();
                    closureConfig.getCompilationLevel().setOptionsForCompilationLevel(options);
                    options.setOutputCharset(charset);
                    options.setLanguageIn(closureConfig.getLanguage());
                    options.setAngularPass(closureConfig.getAngularPass());
                    options.setDependencyOptions(closureConfig.getDependencyOptions());

                    File sourceMapResult = new File(minifiedFile.getPath() + ".map");
                    if (closureConfig.getSourceMapFormat() != null) {
                        options.setSourceMapFormat(closureConfig.getSourceMapFormat());
                        options.setSourceMapOutputPath(sourceMapResult.getPath());
                        // options.setSourceMapLocationMappings(Lists.newArrayList(new
                        // SourceMap.LocationMapping(sourceDir.getPath() + File.separator, "")));
                    }

                    if (closureConfig.getWarningLevels() != null) {
                        for (Map.Entry<DiagnosticGroup, CheckLevel> warningLevel : closureConfig.getWarningLevels().entrySet()) {
                            options.setWarningLevel(warningLevel.getKey(), warningLevel.getValue());
                        }
                    }

                    SourceFile input = SourceFile.fromInputStream(mergedFile.getName(), in);
                    List<SourceFile> externs = closureConfig.getExterns();
                    if (closureConfig.getUseDefaultExterns()) {
                        externs.addAll(CommandLineRunner.getDefaultExterns());
                    }

                    Compiler compiler = new Compiler();
                    compiler.compile(externs, Lists.newArrayList(input), options);

                    if (compiler.hasErrors()) {
                        throw new EvaluatorException(compiler.getErrors()[0].description);
                    }

                    writer.append(compiler.toSource());

                    if (closureConfig.getSourceMapFormat() != null) {
                        log.info("Creating the minified file map ["
                                + ((verbose) ? sourceMapResult.getPath() : sourceMapResult.getName()) + "].");

                        sourceMapResult.createNewFile();
                        flushSourceMap(sourceMapResult, minifiedFile.getName(), compiler.getSourceMap());

                        writer.append(System.getProperty("line.separator"));
                        writer.append("//# sourceMappingURL=" + sourceMapResult.getName());
                    }

                    break;
                case YUI:
                    log.debug("Using YUI Compressor engine.");

                    JavaScriptCompressor compressor = new JavaScriptCompressor(reader, new JavaScriptErrorReporter(log,
                            mergedFile.getName()));
                    compressor.compress(writer, yuiConfig.getLineBreak(), yuiConfig.isMunge(), verbose,
                            yuiConfig.isPreserveSemicolons(), yuiConfig.isDisableOptimizations());
                    break;
                default:
                    log.warn("JavaScript engine not supported.");
                    break;
            }
        } catch (IOException e) {
            log.error(
                    "Failed to compress the JavaScript file ["
                            + ((verbose) ? mergedFile.getPath() : mergedFile.getName()) + "].", e);
            throw e;
        }

        logCompressionGains(mergedFile, minifiedFile);
    }

    private void flushSourceMap(File sourceMapOutputFile, String minifyFileName, SourceMap sourceMap) {
        try (FileWriter out = new FileWriter(sourceMapOutputFile)) {
            sourceMap.appendTo(out, minifyFileName);
        } catch (IOException e) {
            log.error("Failed to write the JavaScript Source Map file ["
                    + ((verbose) ? sourceMapOutputFile.getPath() : sourceMapOutputFile.getName()) + "].", e);
        }
    }
}
=======
/*
 * Minify Maven Plugin
 * https://github.com/samaxes/minify-maven-plugin
 *
 * Copyright (c) 2009 samaxes.com
 *
 * Licensed under the Apache License, Version 2.0 (the "License");
 * you may not use this file except in compliance with the License.
 * You may obtain a copy of the License at
 *
 *      http://www.apache.org/licenses/LICENSE-2.0
 *
 * Unless required by applicable law or agreed to in writing, software
 * distributed under the License is distributed on an "AS IS" BASIS,
 * WITHOUT WARRANTIES OR CONDITIONS OF ANY KIND, either express or implied.
 * See the License for the specific language governing permissions and
 * limitations under the License.
 */
package com.samaxes.maven.minify.plugin;

import java.io.File;
import java.io.FileInputStream;
import java.io.FileNotFoundException;
import java.io.FileOutputStream;
import java.io.FileWriter;
import java.io.IOException;
import java.io.InputStream;
import java.io.InputStreamReader;
import java.io.OutputStream;
import java.io.OutputStreamWriter;
import java.util.List;

import org.apache.maven.plugin.logging.Log;
import org.mozilla.javascript.EvaluatorException;

import com.google.common.collect.Lists;
import com.google.javascript.jscomp.CommandLineRunner;
import com.google.javascript.jscomp.Compiler;
import com.google.javascript.jscomp.CompilerOptions;
import com.google.javascript.jscomp.JSError;
import com.google.javascript.jscomp.SourceFile;
import com.google.javascript.jscomp.SourceMap;
import com.samaxes.maven.minify.common.ClosureConfig;
import com.samaxes.maven.minify.common.JavaScriptErrorReporter;
import com.samaxes.maven.minify.common.YuiConfig;
import com.samaxes.maven.minify.plugin.MinifyMojo.Engine;
import com.yahoo.platform.yui.compressor.JavaScriptCompressor;

/**
 * Task for merging and compressing JavaScript files.
 */
public class ProcessJSFilesTask extends ProcessFilesTask {

    private final ClosureConfig closureConfig;

    /**
     * Task constructor.
     *
     * @param log Maven plugin log
     * @param verbose display additional info
     * @param bufferSize size of the buffer used to read source files
     * @param charset if a character set is specified, a byte-to-char variant allows the encoding to be selected.
     *        Otherwise, only byte-to-byte operations are used
     * @param suffix final file name suffix
     * @param nosuffix whether to use a suffix for the minified file name or not
     * @param skipMerge whether to skip the merge step or not
     * @param skipMinify whether to skip the minify step or not
     * @param webappSourceDir web resources source directory
     * @param webappTargetDir web resources target directory
     * @param inputDir directory containing source files
     * @param sourceFiles list of source files to include
     * @param sourceIncludes list of source files to include
     * @param sourceExcludes list of source files to exclude
     * @param outputDir directory to write the final file
     * @param outputFilename the output file name
     * @param engine minify processor engine selected
     * @param yuiConfig YUI Compressor configuration
     * @param closureConfig Google Closure Compiler configuration
     * @throws FileNotFoundException when the given source file does not exist
     */
    public ProcessJSFilesTask(Log log, boolean verbose, Integer bufferSize, String charset, String suffix,
            boolean nosuffix, boolean skipMerge, boolean skipMinify, String webappSourceDir, String webappTargetDir,
            String inputDir, List<String> sourceFiles, List<String> sourceIncludes, List<String> sourceExcludes,
            String outputDir, String outputFilename, Engine engine, YuiConfig yuiConfig, ClosureConfig closureConfig)
            throws FileNotFoundException {
        super(log, verbose, bufferSize, charset, suffix, nosuffix, skipMerge, skipMinify, webappSourceDir,
                webappTargetDir, inputDir, sourceFiles, sourceIncludes, sourceExcludes, outputDir, outputFilename,
                engine, yuiConfig);

        this.closureConfig = closureConfig;
    }

    /**
     * Minifies a JavaScript file. Create missing parent directories if needed.
     *
     * @param mergedFile input file resulting from the merged step
     * @param minifiedFile output file resulting from the minify step
     * @throws IOException when the minify step fails
     */
    @Override
    protected void minify(File mergedFile, File minifiedFile) throws IOException {
        minifiedFile.getParentFile().mkdirs();

        try (InputStream in = new FileInputStream(mergedFile);
                OutputStream out = new FileOutputStream(minifiedFile);
                InputStreamReader reader = new InputStreamReader(in, charset);
                OutputStreamWriter writer = new OutputStreamWriter(out, charset)) {
            log.info("Creating the minified file [" + ((verbose) ? minifiedFile.getPath() : minifiedFile.getName())
                    + "].");

            switch (engine) {
                case CLOSURE:
                    log.debug("Using Google Closure Compiler engine.");

                    CompilerOptions options = new CompilerOptions();
                    closureConfig.getCompilationLevel().setOptionsForCompilationLevel(options);
                    options.setOutputCharset(charset);
                    options.setLanguageIn(closureConfig.getLanguage());
                    options.setAngularPass(closureConfig.getAngularPass());
                    options.setDependencyOptions(closureConfig.getDependencyOptions());

                    File sourceMapResult = new File(minifiedFile.getPath() + ".map");
                    if (closureConfig.getSourceMapFormat() != null) {
                        options.setSourceMapFormat(closureConfig.getSourceMapFormat());
                        options.setSourceMapOutputPath(sourceMapResult.getPath());
                        // options.setSourceMapLocationMappings(Lists.newArrayList(new
                        // SourceMap.LocationMapping(sourceDir.getPath() + File.separator, "")));
                    }

                    SourceFile input = SourceFile.fromInputStream(mergedFile.getName(), in);
                    List<SourceFile> externs = closureConfig.getExterns();
                    if (closureConfig.getUseDefaultExterns()) {
                        externs.addAll(CommandLineRunner.getDefaultExterns());
                    }

                    Compiler compiler = new Compiler();
                    compiler.compile(externs, Lists.newArrayList(input), options);

                    if (compiler.hasErrors()) {
                        if (this.verbose) {
                            for (JSError err : compiler.getErrors()) {
                                System.out.println("Syntax error (" + err.sourceName
                                        + ":" + err.lineNumber + ") - "
                                        + err.description);
                            }
                        }
                        throw new EvaluatorException(compiler.getErrors()[0].description);
                    }

                    writer.append(compiler.toSource());

                    if (closureConfig.getSourceMapFormat() != null) {
                        log.info("Creating the minified file map ["
                                + ((verbose) ? sourceMapResult.getPath() : sourceMapResult.getName()) + "].");

                        sourceMapResult.createNewFile();
                        flushSourceMap(sourceMapResult, minifiedFile.getName(), compiler.getSourceMap());

                        writer.append(System.getProperty("line.separator"));
                        writer.append("//# sourceMappingURL=" + sourceMapResult.getName());
                    }

                    break;
                case YUI:
                    log.debug("Using YUI Compressor engine.");

                    JavaScriptCompressor compressor = new JavaScriptCompressor(reader, new JavaScriptErrorReporter(log,
                            mergedFile.getName()));
                    compressor.compress(writer, yuiConfig.getLineBreak(), yuiConfig.isMunge(), verbose,
                            yuiConfig.isPreserveSemicolons(), yuiConfig.isDisableOptimizations());
                    break;
                default:
                    log.warn("JavaScript engine not supported.");
                    break;
            }
        } catch (IOException e) {
            log.error(
                    "Failed to compress the JavaScript file ["
                            + ((verbose) ? mergedFile.getPath() : mergedFile.getName()) + "].", e);
            throw e;
        }

        logCompressionGains(mergedFile, minifiedFile);
    }

    private void flushSourceMap(File sourceMapOutputFile, String minifyFileName, SourceMap sourceMap) {
        try (FileWriter out = new FileWriter(sourceMapOutputFile)) {
            sourceMap.appendTo(out, minifyFileName);
        } catch (IOException e) {
            log.error("Failed to write the JavaScript Source Map file ["
                    + ((verbose) ? sourceMapOutputFile.getPath() : sourceMapOutputFile.getName()) + "].", e);
        }
    }
}
>>>>>>> 113d6220
<|MERGE_RESOLUTION|>--- conflicted
+++ resolved
@@ -1,4 +1,3 @@
-<<<<<<< HEAD
 /*
  * Minify Maven Plugin
  * https://github.com/samaxes/minify-maven-plugin
@@ -32,7 +31,6 @@
 
 import java.io.*;
 import java.util.List;
-import java.util.Map;
 
 /**
  * Task for merging and compressing JavaScript files.
@@ -67,10 +65,9 @@
      * @throws FileNotFoundException when the given source file does not exist
      */
     public ProcessJSFilesTask(Log log, boolean verbose, Integer bufferSize, String charset, String suffix,
-                              boolean nosuffix, boolean skipMerge, boolean skipMinify, String webappSourceDir,
-                              String webappTargetDir, String inputDir, List<String> sourceFiles,
-                              List<String> sourceIncludes, List<String> sourceExcludes, String outputDir,
-                              String outputFilename, Engine engine, YuiConfig yuiConfig, ClosureConfig closureConfig)
+                              boolean nosuffix, boolean skipMerge, boolean skipMinify, String webappSourceDir, String webappTargetDir,
+                              String inputDir, List<String> sourceFiles, List<String> sourceIncludes, List<String> sourceExcludes,
+                              String outputDir, String outputFilename, Engine engine, YuiConfig yuiConfig, ClosureConfig closureConfig)
             throws FileNotFoundException {
         super(log, verbose, bufferSize, charset, suffix, nosuffix, skipMerge, skipMinify, webappSourceDir,
                 webappTargetDir, inputDir, sourceFiles, sourceIncludes, sourceExcludes, outputDir, outputFilename,
@@ -94,199 +91,6 @@
              OutputStream out = new FileOutputStream(minifiedFile);
              InputStreamReader reader = new InputStreamReader(in, charset);
              OutputStreamWriter writer = new OutputStreamWriter(out, charset)) {
-            log.info("Creating the minified file [" + ((verbose) ? minifiedFile.getPath() : minifiedFile.getName()) + "].");
-
-            switch (engine) {
-                case CLOSURE:
-                    log.debug("Using Google Closure Compiler engine.");
-
-                    CompilerOptions options = new CompilerOptions();
-                    closureConfig.getCompilationLevel().setOptionsForCompilationLevel(options);
-                    options.setOutputCharset(charset);
-                    options.setLanguageIn(closureConfig.getLanguage());
-                    options.setAngularPass(closureConfig.getAngularPass());
-                    options.setDependencyOptions(closureConfig.getDependencyOptions());
-
-                    File sourceMapResult = new File(minifiedFile.getPath() + ".map");
-                    if (closureConfig.getSourceMapFormat() != null) {
-                        options.setSourceMapFormat(closureConfig.getSourceMapFormat());
-                        options.setSourceMapOutputPath(sourceMapResult.getPath());
-                        // options.setSourceMapLocationMappings(Lists.newArrayList(new
-                        // SourceMap.LocationMapping(sourceDir.getPath() + File.separator, "")));
-                    }
-
-                    if (closureConfig.getWarningLevels() != null) {
-                        for (Map.Entry<DiagnosticGroup, CheckLevel> warningLevel : closureConfig.getWarningLevels().entrySet()) {
-                            options.setWarningLevel(warningLevel.getKey(), warningLevel.getValue());
-                        }
-                    }
-
-                    SourceFile input = SourceFile.fromInputStream(mergedFile.getName(), in);
-                    List<SourceFile> externs = closureConfig.getExterns();
-                    if (closureConfig.getUseDefaultExterns()) {
-                        externs.addAll(CommandLineRunner.getDefaultExterns());
-                    }
-
-                    Compiler compiler = new Compiler();
-                    compiler.compile(externs, Lists.newArrayList(input), options);
-
-                    if (compiler.hasErrors()) {
-                        throw new EvaluatorException(compiler.getErrors()[0].description);
-                    }
-
-                    writer.append(compiler.toSource());
-
-                    if (closureConfig.getSourceMapFormat() != null) {
-                        log.info("Creating the minified file map ["
-                                + ((verbose) ? sourceMapResult.getPath() : sourceMapResult.getName()) + "].");
-
-                        sourceMapResult.createNewFile();
-                        flushSourceMap(sourceMapResult, minifiedFile.getName(), compiler.getSourceMap());
-
-                        writer.append(System.getProperty("line.separator"));
-                        writer.append("//# sourceMappingURL=" + sourceMapResult.getName());
-                    }
-
-                    break;
-                case YUI:
-                    log.debug("Using YUI Compressor engine.");
-
-                    JavaScriptCompressor compressor = new JavaScriptCompressor(reader, new JavaScriptErrorReporter(log,
-                            mergedFile.getName()));
-                    compressor.compress(writer, yuiConfig.getLineBreak(), yuiConfig.isMunge(), verbose,
-                            yuiConfig.isPreserveSemicolons(), yuiConfig.isDisableOptimizations());
-                    break;
-                default:
-                    log.warn("JavaScript engine not supported.");
-                    break;
-            }
-        } catch (IOException e) {
-            log.error(
-                    "Failed to compress the JavaScript file ["
-                            + ((verbose) ? mergedFile.getPath() : mergedFile.getName()) + "].", e);
-            throw e;
-        }
-
-        logCompressionGains(mergedFile, minifiedFile);
-    }
-
-    private void flushSourceMap(File sourceMapOutputFile, String minifyFileName, SourceMap sourceMap) {
-        try (FileWriter out = new FileWriter(sourceMapOutputFile)) {
-            sourceMap.appendTo(out, minifyFileName);
-        } catch (IOException e) {
-            log.error("Failed to write the JavaScript Source Map file ["
-                    + ((verbose) ? sourceMapOutputFile.getPath() : sourceMapOutputFile.getName()) + "].", e);
-        }
-    }
-}
-=======
-/*
- * Minify Maven Plugin
- * https://github.com/samaxes/minify-maven-plugin
- *
- * Copyright (c) 2009 samaxes.com
- *
- * Licensed under the Apache License, Version 2.0 (the "License");
- * you may not use this file except in compliance with the License.
- * You may obtain a copy of the License at
- *
- *      http://www.apache.org/licenses/LICENSE-2.0
- *
- * Unless required by applicable law or agreed to in writing, software
- * distributed under the License is distributed on an "AS IS" BASIS,
- * WITHOUT WARRANTIES OR CONDITIONS OF ANY KIND, either express or implied.
- * See the License for the specific language governing permissions and
- * limitations under the License.
- */
-package com.samaxes.maven.minify.plugin;
-
-import java.io.File;
-import java.io.FileInputStream;
-import java.io.FileNotFoundException;
-import java.io.FileOutputStream;
-import java.io.FileWriter;
-import java.io.IOException;
-import java.io.InputStream;
-import java.io.InputStreamReader;
-import java.io.OutputStream;
-import java.io.OutputStreamWriter;
-import java.util.List;
-
-import org.apache.maven.plugin.logging.Log;
-import org.mozilla.javascript.EvaluatorException;
-
-import com.google.common.collect.Lists;
-import com.google.javascript.jscomp.CommandLineRunner;
-import com.google.javascript.jscomp.Compiler;
-import com.google.javascript.jscomp.CompilerOptions;
-import com.google.javascript.jscomp.JSError;
-import com.google.javascript.jscomp.SourceFile;
-import com.google.javascript.jscomp.SourceMap;
-import com.samaxes.maven.minify.common.ClosureConfig;
-import com.samaxes.maven.minify.common.JavaScriptErrorReporter;
-import com.samaxes.maven.minify.common.YuiConfig;
-import com.samaxes.maven.minify.plugin.MinifyMojo.Engine;
-import com.yahoo.platform.yui.compressor.JavaScriptCompressor;
-
-/**
- * Task for merging and compressing JavaScript files.
- */
-public class ProcessJSFilesTask extends ProcessFilesTask {
-
-    private final ClosureConfig closureConfig;
-
-    /**
-     * Task constructor.
-     *
-     * @param log Maven plugin log
-     * @param verbose display additional info
-     * @param bufferSize size of the buffer used to read source files
-     * @param charset if a character set is specified, a byte-to-char variant allows the encoding to be selected.
-     *        Otherwise, only byte-to-byte operations are used
-     * @param suffix final file name suffix
-     * @param nosuffix whether to use a suffix for the minified file name or not
-     * @param skipMerge whether to skip the merge step or not
-     * @param skipMinify whether to skip the minify step or not
-     * @param webappSourceDir web resources source directory
-     * @param webappTargetDir web resources target directory
-     * @param inputDir directory containing source files
-     * @param sourceFiles list of source files to include
-     * @param sourceIncludes list of source files to include
-     * @param sourceExcludes list of source files to exclude
-     * @param outputDir directory to write the final file
-     * @param outputFilename the output file name
-     * @param engine minify processor engine selected
-     * @param yuiConfig YUI Compressor configuration
-     * @param closureConfig Google Closure Compiler configuration
-     * @throws FileNotFoundException when the given source file does not exist
-     */
-    public ProcessJSFilesTask(Log log, boolean verbose, Integer bufferSize, String charset, String suffix,
-            boolean nosuffix, boolean skipMerge, boolean skipMinify, String webappSourceDir, String webappTargetDir,
-            String inputDir, List<String> sourceFiles, List<String> sourceIncludes, List<String> sourceExcludes,
-            String outputDir, String outputFilename, Engine engine, YuiConfig yuiConfig, ClosureConfig closureConfig)
-            throws FileNotFoundException {
-        super(log, verbose, bufferSize, charset, suffix, nosuffix, skipMerge, skipMinify, webappSourceDir,
-                webappTargetDir, inputDir, sourceFiles, sourceIncludes, sourceExcludes, outputDir, outputFilename,
-                engine, yuiConfig);
-
-        this.closureConfig = closureConfig;
-    }
-
-    /**
-     * Minifies a JavaScript file. Create missing parent directories if needed.
-     *
-     * @param mergedFile input file resulting from the merged step
-     * @param minifiedFile output file resulting from the minify step
-     * @throws IOException when the minify step fails
-     */
-    @Override
-    protected void minify(File mergedFile, File minifiedFile) throws IOException {
-        minifiedFile.getParentFile().mkdirs();
-
-        try (InputStream in = new FileInputStream(mergedFile);
-                OutputStream out = new FileOutputStream(minifiedFile);
-                InputStreamReader reader = new InputStreamReader(in, charset);
-                OutputStreamWriter writer = new OutputStreamWriter(out, charset)) {
             log.info("Creating the minified file [" + ((verbose) ? minifiedFile.getPath() : minifiedFile.getName())
                     + "].");
 
@@ -373,5 +177,4 @@
                     + ((verbose) ? sourceMapOutputFile.getPath() : sourceMapOutputFile.getName()) + "].", e);
         }
     }
-}
->>>>>>> 113d6220
+}