/*
 * Minify Maven Plugin
 * https://github.com/samaxes/minify-maven-plugin
 *
 * Copyright (c) 2009 samaxes.com
 *
 * Licensed under the Apache License, Version 2.0 (the "License");
 * you may not use this file except in compliance with the License.
 * You may obtain a copy of the License at
 *
 *      http://www.apache.org/licenses/LICENSE-2.0
 *
 * Unless required by applicable law or agreed to in writing, software
 * distributed under the License is distributed on an "AS IS" BASIS,
 * WITHOUT WARRANTIES OR CONDITIONS OF ANY KIND, either express or implied.
 * See the License for the specific language governing permissions and
 * limitations under the License.
 */
package com.samaxes.maven.minify.common;

import java.util.List;

import com.google.javascript.jscomp.CompilationLevel;
import com.google.javascript.jscomp.CompilerOptions.LanguageMode;
import com.google.javascript.jscomp.DependencyOptions;
import com.google.javascript.jscomp.SourceFile;
import com.google.javascript.jscomp.SourceMap;
import com.google.javascript.jscomp.SourceMap.Format;

/**
 * <a href="https://developers.google.com/closure/compiler/">Google Closure Compiler</a> configuration.
 */
public class ClosureConfig {

    private final LanguageMode language;

    private final CompilationLevel compilationLevel;

    private final DependencyOptions dependencyOptions;

    private final List<SourceFile> externs;

    private final Format sourceMapFormat;

    private final Boolean angularPass;

    private final Boolean useDefaultExterns;

    /**
     * Init Closure Compiler values.
     *
     * @param language the version of ECMAScript used to report errors in the code
     * @param compilationLevel the degree of compression and optimization to apply to JavaScript
     * @param dependencyOptions options for how to manage dependencies between input files
     * @param externs preserve symbols that are defined outside of the code you are compiling
     * @param createSourceMap create a source map for the minifed/combined production files
     * @param angularPass use {@code @ngInject} annotation to generate Angular injections
     * @param useDefaultExterns use externs packed with the Google Closure Compiler
     */
<<<<<<< HEAD
    public ClosureConfig(LanguageMode language, CompilationLevel compilationLevel, DependencyOptions dependencyOptions,
            List<SourceFile> externs, boolean createSourceMap, boolean angularPass) {
=======
    public ClosureConfig(LanguageMode language, CompilationLevel compilationLevel, List<SourceFile> externs,
            boolean createSourceMap, boolean angularPass, boolean useDefaultExterns) {
>>>>>>> da8bc8c5
        this.language = language;
        this.compilationLevel = compilationLevel;
        this.dependencyOptions = dependencyOptions;
        this.externs = externs;
        this.sourceMapFormat = (createSourceMap) ? SourceMap.Format.V3 : null;
        this.angularPass = angularPass;
        this.useDefaultExterns = useDefaultExterns;
    }

    /**
     * Gets the language.
     *
     * @return the language
     */
    public LanguageMode getLanguage() {
        return language;
    }

    /**
     * Gets the compilationLevel.
     *
     * @return the compilationLevel
     */
    public CompilationLevel getCompilationLevel() {
        return compilationLevel;
    }

    /**
     * Gets the dependencyOptions.
     *
     * @return the dependencyOptions
     */
    public DependencyOptions getDependencyOptions() {
        return dependencyOptions;
    }

    /**
     * Gets the externs.
     *
     * @return the externs
     */
    public List<SourceFile> getExterns() {
        return externs;
    }

    /**
     * Gets the sourceMapFormat.
     *
     * @return the sourceMapFormat
     */
    public Format getSourceMapFormat() {
        return sourceMapFormat;
    }

    /**
     * Gets the angularPass.
     *
     * @return the angularPass
     */
    public Boolean getAngularPass() {
        return angularPass;
    }

    /**
     * Gets the useDefaultExterns.
     *
     * @return the useDefaultExterns
     * */
    public Boolean getUseDefaultExterns() {
        return useDefaultExterns;
    }
}
<|MERGE_RESOLUTION|>--- conflicted
+++ resolved
@@ -1,138 +1,133 @@
-/*
- * Minify Maven Plugin
- * https://github.com/samaxes/minify-maven-plugin
- *
- * Copyright (c) 2009 samaxes.com
- *
- * Licensed under the Apache License, Version 2.0 (the "License");
- * you may not use this file except in compliance with the License.
- * You may obtain a copy of the License at
- *
- *      http://www.apache.org/licenses/LICENSE-2.0
- *
- * Unless required by applicable law or agreed to in writing, software
- * distributed under the License is distributed on an "AS IS" BASIS,
- * WITHOUT WARRANTIES OR CONDITIONS OF ANY KIND, either express or implied.
- * See the License for the specific language governing permissions and
- * limitations under the License.
- */
-package com.samaxes.maven.minify.common;
-
-import java.util.List;
-
-import com.google.javascript.jscomp.CompilationLevel;
-import com.google.javascript.jscomp.CompilerOptions.LanguageMode;
-import com.google.javascript.jscomp.DependencyOptions;
-import com.google.javascript.jscomp.SourceFile;
-import com.google.javascript.jscomp.SourceMap;
-import com.google.javascript.jscomp.SourceMap.Format;
-
-/**
- * <a href="https://developers.google.com/closure/compiler/">Google Closure Compiler</a> configuration.
- */
-public class ClosureConfig {
-
-    private final LanguageMode language;
-
-    private final CompilationLevel compilationLevel;
-
-    private final DependencyOptions dependencyOptions;
-
-    private final List<SourceFile> externs;
-
-    private final Format sourceMapFormat;
-
-    private final Boolean angularPass;
-
-    private final Boolean useDefaultExterns;
-
-    /**
-     * Init Closure Compiler values.
-     *
-     * @param language the version of ECMAScript used to report errors in the code
-     * @param compilationLevel the degree of compression and optimization to apply to JavaScript
-     * @param dependencyOptions options for how to manage dependencies between input files
-     * @param externs preserve symbols that are defined outside of the code you are compiling
-     * @param createSourceMap create a source map for the minifed/combined production files
-     * @param angularPass use {@code @ngInject} annotation to generate Angular injections
-     * @param useDefaultExterns use externs packed with the Google Closure Compiler
-     */
-<<<<<<< HEAD
-    public ClosureConfig(LanguageMode language, CompilationLevel compilationLevel, DependencyOptions dependencyOptions,
-            List<SourceFile> externs, boolean createSourceMap, boolean angularPass) {
-=======
-    public ClosureConfig(LanguageMode language, CompilationLevel compilationLevel, List<SourceFile> externs,
-            boolean createSourceMap, boolean angularPass, boolean useDefaultExterns) {
->>>>>>> da8bc8c5
-        this.language = language;
-        this.compilationLevel = compilationLevel;
-        this.dependencyOptions = dependencyOptions;
-        this.externs = externs;
-        this.sourceMapFormat = (createSourceMap) ? SourceMap.Format.V3 : null;
-        this.angularPass = angularPass;
-        this.useDefaultExterns = useDefaultExterns;
-    }
-
-    /**
-     * Gets the language.
-     *
-     * @return the language
-     */
-    public LanguageMode getLanguage() {
-        return language;
-    }
-
-    /**
-     * Gets the compilationLevel.
-     *
-     * @return the compilationLevel
-     */
-    public CompilationLevel getCompilationLevel() {
-        return compilationLevel;
-    }
-
-    /**
-     * Gets the dependencyOptions.
-     *
-     * @return the dependencyOptions
-     */
-    public DependencyOptions getDependencyOptions() {
-        return dependencyOptions;
-    }
-
-    /**
-     * Gets the externs.
-     *
-     * @return the externs
-     */
-    public List<SourceFile> getExterns() {
-        return externs;
-    }
-
-    /**
-     * Gets the sourceMapFormat.
-     *
-     * @return the sourceMapFormat
-     */
-    public Format getSourceMapFormat() {
-        return sourceMapFormat;
-    }
-
-    /**
-     * Gets the angularPass.
-     *
-     * @return the angularPass
-     */
-    public Boolean getAngularPass() {
-        return angularPass;
-    }
-
-    /**
-     * Gets the useDefaultExterns.
-     *
-     * @return the useDefaultExterns
-     * */
-    public Boolean getUseDefaultExterns() {
-        return useDefaultExterns;
-    }
-}
+/*
+ * Minify Maven Plugin
+ * https://github.com/samaxes/minify-maven-plugin
+ *
+ * Copyright (c) 2009 samaxes.com
+ *
+ * Licensed under the Apache License, Version 2.0 (the "License");
+ * you may not use this file except in compliance with the License.
+ * You may obtain a copy of the License at
+ *
+ *      http://www.apache.org/licenses/LICENSE-2.0
+ *
+ * Unless required by applicable law or agreed to in writing, software
+ * distributed under the License is distributed on an "AS IS" BASIS,
+ * WITHOUT WARRANTIES OR CONDITIONS OF ANY KIND, either express or implied.
+ * See the License for the specific language governing permissions and
+ * limitations under the License.
+ */
+package com.samaxes.maven.minify.common;
+
+import java.util.List;
+
+import com.google.javascript.jscomp.CompilationLevel;
+import com.google.javascript.jscomp.CompilerOptions.LanguageMode;
+import com.google.javascript.jscomp.DependencyOptions;
+import com.google.javascript.jscomp.SourceFile;
+import com.google.javascript.jscomp.SourceMap;
+import com.google.javascript.jscomp.SourceMap.Format;
+
+/**
+ * <a href="https://developers.google.com/closure/compiler/">Google Closure Compiler</a> configuration.
+ */
+public class ClosureConfig {
+
+    private final LanguageMode language;
+
+    private final CompilationLevel compilationLevel;
+
+    private final DependencyOptions dependencyOptions;
+
+    private final List<SourceFile> externs;
+
+    private final Boolean useDefaultExterns;
+
+    private final Format sourceMapFormat;
+
+    private final Boolean angularPass;
+
+    /**
+     * Init Closure Compiler values.
+     *
+     * @param language the version of ECMAScript used to report errors in the code
+     * @param compilationLevel the degree of compression and optimization to apply to JavaScript
+     * @param dependencyOptions options for how to manage dependencies between input files
+     * @param externs preserve symbols that are defined outside of the code you are compiling
+     * @param useDefaultExterns use default externs packed with the Closure Compiler
+     * @param createSourceMap create a source map for the minifed/combined production files
+     * @param angularPass use {@code @ngInject} annotation to generate Angular injections
+     */
+    public ClosureConfig(LanguageMode language, CompilationLevel compilationLevel, DependencyOptions dependencyOptions,
+            List<SourceFile> externs, boolean useDefaultExterns, boolean createSourceMap, boolean angularPass) {
+        this.language = language;
+        this.compilationLevel = compilationLevel;
+        this.dependencyOptions = dependencyOptions;
+        this.externs = externs;
+        this.useDefaultExterns = useDefaultExterns;
+        this.sourceMapFormat = (createSourceMap) ? SourceMap.Format.V3 : null;
+        this.angularPass = angularPass;
+    }
+
+    /**
+     * Gets the language.
+     *
+     * @return the language
+     */
+    public LanguageMode getLanguage() {
+        return language;
+    }
+
+    /**
+     * Gets the compilationLevel.
+     *
+     * @return the compilationLevel
+     */
+    public CompilationLevel getCompilationLevel() {
+        return compilationLevel;
+    }
+
+    /**
+     * Gets the dependencyOptions.
+     *
+     * @return the dependencyOptions
+     */
+    public DependencyOptions getDependencyOptions() {
+        return dependencyOptions;
+    }
+
+    /**
+     * Gets the externs.
+     *
+     * @return the externs
+     */
+    public List<SourceFile> getExterns() {
+        return externs;
+    }
+
+    /**
+     * Gets the useDefaultExterns.
+     *
+     * @return the useDefaultExterns
+     */
+    public Boolean getUseDefaultExterns() {
+        return useDefaultExterns;
+    }
+
+    /**
+     * Gets the sourceMapFormat.
+     *
+     * @return the sourceMapFormat
+     */
+    public Format getSourceMapFormat() {
+        return sourceMapFormat;
+    }
+
+    /**
+     * Gets the angularPass.
+     *
+     * @return the angularPass
+     */
+    public Boolean getAngularPass() {
+        return angularPass;
+    }
+}